--- conflicted
+++ resolved
@@ -205,12 +205,8 @@
     data::ACPowerFlowData,
     time_step::Int64,
     ::Val{PSY.ACBusTypes.REF})
-    # When bustype == REFERENCE PSY.ACBus, state variables are Active and Reactive Power Generated
-<<<<<<< HEAD
+    # When bustype == REFERENCE PSY.ACACBus, state variables are Active and Reactive Power Generated
     P_net[ix] = P_net_set[ix] + P_slack
-=======
-    P_net[ix] = StateVector[2 * ix - 1]
->>>>>>> 07e84800
     Q_net[ix] = StateVector[2 * ix]
     _setpq(
         ix,
@@ -231,12 +227,9 @@
     data::ACPowerFlowData,
     time_step::Int64,
     ::Val{PSY.ACBusTypes.PV})
-    # When bustype == PV PSY.ACBus, state variables are Reactive Power Generated and Voltage Angle
-<<<<<<< HEAD
+    # When bustype == PV PSY.ACACBus, state variables are Reactive Power Generated and Voltage Angle
     # We still update both P and Q values in case the PV bus participates in distributed slack
     P_net[ix] = P_net_set[ix] + P_slack
-=======
->>>>>>> 07e84800
     Q_net[ix] = StateVector[2 * ix - 1]
     _setpq(
         ix,
