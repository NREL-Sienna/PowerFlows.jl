"""
    struct ACPowerFlowResidual

A struct to keep track of the residuals in the Newton-Raphson AC power flow calculation.

# Fields
- `data::ACPowerFlowData`: The grid model data.
- `Rf!::Function`: A function that updates the residuals based on the latest values stored in the grid at the given iteration.
- `Rv::Vector{Float64}`: A vector of the values of the residuals.
- `P_net::Vector{Float64}`: A vector of net active power injections.
- `Q_net::Vector{Float64}`: A vector of net reactive power injections.
- `P_net_set::Vector{Float64}`: A vector of the set-points for active power injections (their initial values before power flow calculation).
- `bus_slack_participation_factors::SparseVector{Float64, Int}`: A sparse vector of the slack participation factors aggregated at the bus level.
- `subnetworks::Dict{Int64, Vector{Int64}}`: The dictionary that identifies subnetworks (connected components), with the key defining the REF bus, values defining the corresponding buses in the subnetwork.
"""
struct ACPowerFlowResidual
    data::ACPowerFlowData
    Rf!::Function
    Rv::Vector{Float64}
    P_net::Vector{Float64}
    Q_net::Vector{Float64}
    P_net_set::Vector{Float64}
    bus_slack_participation_factors::SparseVector{Float64, Int}
    subnetworks::Dict{Int64, Vector{Int64}}
end

"""
    ACPowerFlowResidual(data::ACPowerFlowData, time_step::Int64)

Create an instance of `ACPowerFlowResidual` for a given time step.

# Arguments
- `data::ACPowerFlowData`: The power flow data representing the power system model.
- `time_step::Int64`: The time step for which the power flow calculation is executed.

# Returns
- `ACPowerFlowResidual`: An instance containing the residual values, net bus active power injections, 
and net bus reactive power injections.
"""
function ACPowerFlowResidual(data::ACPowerFlowData, time_step::Int64)
    n_buses = first(size(data.bus_type))
    P_net = Vector{Float64}(undef, n_buses)
    Q_net = Vector{Float64}(undef, n_buses)

    P_net_set = zeros(Float64, n_buses)
    bus_type = view(data.bus_type, :, time_step)

    spf_idx = Int[]
    spf_val = Float64[]
    sum_sl_weights = 0.0  # for scope

    # ref_bus is set to the first REF bus found - will be used for the total slack power    
    subnetworks =
        _find_subnetworks_for_reference_buses(data.power_network_matrix.data, bus_type)

    for (ix, bt) in zip(1:n_buses, bus_type)
        P_net[ix] =
            data.bus_activepower_injection[ix, time_step] -
            data.bus_activepower_withdrawals[ix, time_step]
        Q_net[ix] =
            data.bus_reactivepower_injection[ix, time_step] -
            data.bus_reactivepower_withdrawals[ix, time_step]
        P_net_set[ix] = P_net[ix]

        bt ∈ (PSY.ACBusTypes.REF, PSY.ACBusTypes.PV) || continue
        (spf_v = data.bus_slack_participation_factors[ix, time_step]) == 0.0 && continue
        push!(spf_idx, ix)
        push!(spf_val, spf_v)
        sum_sl_weights += spf_v
    end

    if sum_sl_weights == 0.0
        throw(ArgumentError("sum of slack_participation_factors cannot be zero"))
    end

    if any(spf_val .< 0.0)
        throw(ArgumentError("slack_participation_factors cannot be negative"))
    end

    # Actually should be fine e.g. when PV is changed to PQ
    # if sum_sl_weights != sum(abs.(data.slack_participation_factors[:, time_step]))
    #     warn("Only slack weights for REF and PV buses can be considered.")
    # end

    # bus slack participation factors relevant for the current time step:
    bus_slack_participation_factors = sparsevec(spf_idx, spf_val, n_buses)

    # normalize slack participation factors to sum to 1 per every subnetwork
    for subnetwork_buses in values(subnetworks)
        bspf_subnetwork = view(bus_slack_participation_factors, subnetwork_buses)
        sum_bspf_subnetwork = sum(bspf_subnetwork)
        sum_bspf_subnetwork == 0.0 && throw(
            ArgumentError(
                "sum of slack_participation_factors per subnetwork cannot be zero",
            ),
        )
        bspf_subnetwork ./= sum_bspf_subnetwork
    end

    return ACPowerFlowResidual(
        data,
        _update_residual_values!,
        Vector{Float64}(undef, 2 * n_buses),
        P_net,
        Q_net,
        P_net_set,
        bus_slack_participation_factors,
        subnetworks,
    )
end

"""
    (Residual::ACPowerFlowResidual)(Rv::Vector{Float64}, x::Vector{Float64}, time_step::Int64)

Evaluate the AC power flow residuals and store the result in `Rv` using the provided 
state vector `x` and the current time step `time_step`.
The residuals are updated inplace in the struct and additionally copied to the provided array. 
This function implements the functor approach for the `ACPowerFlowResidual` struct. 
This makes the struct callable.
Calling the `ACPowerFlowResidual` will also update the values of P, Q, V, Θ in the `data` struct.

# Arguments
- `Rv::Vector{Float64}`: The vector to store the calculated residuals.
- `x::Vector{Float64}`: The state vector.
- `time_step::Int64`: The current time step.
"""
function (Residual::ACPowerFlowResidual)(
    Rv::Vector{Float64},
    x::Vector{Float64},
    time_step::Int64,
)
    Residual.Rf!(
        Residual.Rv,
        x,
        Residual.P_net,
        Residual.Q_net,
        Residual.P_net_set,
        Residual.bus_slack_participation_factors,
        Residual.subnetworks,
        Residual.data,
        time_step,
    )
    copyto!(Rv, Residual.Rv)
    return
end

"""
    (Residual::ACPowerFlowResidual)(x::Vector{Float64}, time_step::Int64)

Update the AC power flow residuals inplace and store the result in the attribute `Rv` of the struct.
The inputs are the values of state vector `x` and the current time step `time_step`.
This function implements the functor approach for the `ACPowerFlowResidual` struct. 
This makes the struct callable.
Calling the `ACPowerFlowResidual` will also update the values of P, Q, V, Θ in the `data` struct.

# Arguments
- `x::Vector{Float64}`: The state vector values.
- `time_step::Int64`: The current time step.
"""
function (Residual::ACPowerFlowResidual)(x::Vector{Float64}, time_step::Int64)
    Residual.Rf!(
        Residual.Rv,
        x,
        Residual.P_net,
        Residual.Q_net,
        Residual.P_net_set,
        Residual.bus_slack_participation_factors,
        Residual.subnetworks,
        Residual.data,
        time_step,
    )
    return
end

<<<<<<< HEAD
function _setpq(
    ix::Int,
    P_net::Vector{Float64},
    Q_net::Vector{Float64},
    data::ACPowerFlowData,
    time_step::Int64,
)
    # Set the active and reactive power injections at the bus
    data.bus_activepower_injection[ix, time_step] =
        P_net[ix] + data.bus_activepower_withdrawals[ix, time_step]
    data.bus_reactivepower_injection[ix, time_step] =
        Q_net[ix] + data.bus_reactivepower_withdrawals[ix, time_step]
end

# dispatching on Val for performance reasons.
function _set_state_vars_at_bus!(
    ix::Int,
    P_net::Vector{Float64},
    Q_net::Vector{Float64},
    P_net_set::Vector{Float64},
    P_slack::Float64,
    StateVector::Vector{Float64},
    data::ACPowerFlowData,
    time_step::Int64,
    ::Val{PSY.ACBusTypes.REF})
    # When bustype == REFERENCE PSY.ACACBus, state variables are Active and Reactive Power Generated
    P_net[ix] = P_net_set[ix] + P_slack
    Q_net[ix] = StateVector[2 * ix]
    _setpq(
        ix,
        P_net,
        Q_net,
        data,
        time_step,
    )
end

function _set_state_vars_at_bus!(
    ix::Int,
    P_net::Vector{Float64},
    Q_net::Vector{Float64},
    P_net_set::Vector{Float64},
    P_slack::Float64,
    StateVector::Vector{Float64},
    data::ACPowerFlowData,
    time_step::Int64,
    ::Val{PSY.ACBusTypes.PV})
    # When bustype == PV PSY.ACACBus, state variables are Reactive Power Generated and Voltage Angle
    # We still update both P and Q values in case the PV bus participates in distributed slack
    P_net[ix] = P_net_set[ix] + P_slack
    Q_net[ix] = StateVector[2 * ix - 1]
    _setpq(
        ix,
        P_net,
        Q_net,
        data,
        time_step,
    )
    data.bus_angles[ix, time_step] = StateVector[2 * ix]
end

function _set_state_vars_at_bus!(
    ix::Int,
    ::Vector{Float64},
    ::Vector{Float64},
    ::Vector{Float64},
    ::Float64,
    StateVector::Vector{Float64},
    data::ACPowerFlowData,
    time_step::Int64,
    ::Val{PSY.ACBusTypes.PQ})
    # When bustype == PQ PSY.ACBus, state variables are Voltage Magnitude and Voltage Angle
    data.bus_magnitude[ix, time_step] = StateVector[2 * ix - 1]
    data.bus_angles[ix, time_step] = StateVector[2 * ix]
end

=======
>>>>>>> 4f1b325d
"""
    _update_residual_values!(
        F::Vector{Float64},
        x::Vector{Float64},
        P_net::Vector{Float64},
        Q_net::Vector{Float64},
        data::ACPowerFlowData,
        time_step::Int64,
    )

Update the residual values for the Newton-Raphson AC power flow calculation. This function is used internally in the
`ACPowerFlowResidual` struct. This function also updates the values of P, Q, V, Θ in the `data` struct.

# Arguments
- `F::Vector{Float64}`: Vector of the values of the residuals.
- `x::Vector{Float64}`: State vector values.
- `P_net::Vector{Float64}`: Vector of net active power injections at each bus.
- `Q_net::Vector{Float64}`: Vector of net reactive power injections at each bus.
- `P_net_set::Vector{Float64}`: Vector of the set-points for active power injections (their initial values before power flow calculation).
- `bus_slack_participation_factors::SparseVector{Float64, Int}`: Sparse vector of the slack participation factors aggregated at the bus level.
- `ref_bus::Int`: The index of the reference bus to be used for the total slack power.
- `data::ACPowerFlowData`: Data structure representing the grid model for the AC power flow calculation.
- `time_step::Int64`: The current time step for which the residual values are being updated.
"""
function _update_residual_values!(
    F::Vector{Float64},
    x::Vector{Float64},
    P_net::Vector{Float64},
    Q_net::Vector{Float64},
    P_net_set::Vector{Float64},
    bus_slack_participation_factors::SparseVector{Float64, Int},
    subnetworks::Dict{Int64, Vector{Int64}},
    data::ACPowerFlowData,
    time_step::Int64,
)
    # update P_net, Q_net, data.bus_angles, data.bus_magnitude based on X
    Yb = data.power_network_matrix.data
    bus_types = view(data.bus_type, :, time_step)
<<<<<<< HEAD

    for (ref_bus, subnetwork_buses) in subnetworks
        P_slack =
            (x[2 * ref_bus - 1] - P_net_set[ref_bus]) .*
            bus_slack_participation_factors[subnetwork_buses]

        for (ix, bt, p_bus_slack) in
            zip(subnetwork_buses, bus_types[subnetwork_buses], P_slack)
            _set_state_vars_at_bus!(
                ix,
                P_net,
                Q_net,
                P_net_set,
                p_bus_slack,
                x,
                data,
                time_step,
                Val(bt),
            )
        end
    end
=======
    update_data!(data, x, time_step)
    update_net_power!(P_net, Q_net, x, bus_types)
>>>>>>> 4f1b325d

    # compute active, reactive power balances using the just updated values.
    Vm = view(data.bus_magnitude, :, time_step)
    θ = view(data.bus_angles, :, time_step)
    # F is active and reactive power balance equations at all buses
    Yb_vals = SparseArrays.nonzeros(Yb)
    Yb_rowvals = SparseArrays.rowvals(Yb)
    F .= 0.0
    for bus_to in axes(Yb, 1)
        for j in Yb.colptr[bus_to]:(Yb.colptr[bus_to + 1] - 1)
            yb = Yb_vals[j]
            bus_from = Yb_rowvals[j]
            gb = real(yb)
            bb = imag(yb)
            Δθ = θ[bus_from] - θ[bus_to]
            if bus_from == bus_to
                F[2 * bus_from - 1] += Vm[bus_from] * Vm[bus_to] * gb
                F[2 * bus_from] += -Vm[bus_from] * Vm[bus_to] * bb
            else
                F[2 * bus_from - 1] +=
                    Vm[bus_from] * Vm[bus_to] * (gb * cos(Δθ) + bb * sin(Δθ))
                F[2 * bus_from] += Vm[bus_from] * Vm[bus_to] * (gb * sin(Δθ) - bb * cos(Δθ))
            end
        end
    end
    F[1:2:end] .-= P_net
    F[2:2:end] .-= Q_net
    return
end

function _find_subnetworks_for_reference_buses(
    Ybus::SparseMatrixCSC,
    bus_type::AbstractArray{PSY.ACBusTypes},
)
    subnetworks = PNM.find_subnetworks(Ybus, collect(eachindex(bus_type)))
    ref_buses = findall(x -> x == PSY.ACBusTypes.REF, bus_type)
    bus_groups = Dict{Int, Vector{Int}}()
    for (bus_key, subnetwork_buses) in subnetworks
        ref_bus = intersect(ref_buses, subnetwork_buses)
        if length(ref_bus) >= 1
            bus_groups[first(ref_bus)] = collect(subnetwork_buses)
        else
            throw(
                ArgumentError(
                    "No REF bus found in the subnetwork with $(length(subnetwork_buses)) buses defined by bus key $bus_key",
                ),
            )
        end
    end
    return bus_groups
end<|MERGE_RESOLUTION|>--- conflicted
+++ resolved
@@ -172,7 +172,6 @@
     return
 end
 
-<<<<<<< HEAD
 function _setpq(
     ix::Int,
     P_net::Vector{Float64},
@@ -249,8 +248,6 @@
     data.bus_angles[ix, time_step] = StateVector[2 * ix]
 end
 
-=======
->>>>>>> 4f1b325d
 """
     _update_residual_values!(
         F::Vector{Float64},
@@ -289,7 +286,6 @@
     # update P_net, Q_net, data.bus_angles, data.bus_magnitude based on X
     Yb = data.power_network_matrix.data
     bus_types = view(data.bus_type, :, time_step)
-<<<<<<< HEAD
 
     for (ref_bus, subnetwork_buses) in subnetworks
         P_slack =
@@ -311,10 +307,6 @@
             )
         end
     end
-=======
-    update_data!(data, x, time_step)
-    update_net_power!(P_net, Q_net, x, bus_types)
->>>>>>> 4f1b325d
 
     # compute active, reactive power balances using the just updated values.
     Vm = view(data.bus_magnitude, :, time_step)
