"""
    struct ACPowerFlowResidual

A struct to keep track of the residuals in the Newton-Raphson AC power flow calculation.

# Fields
- `data::ACPowerFlowData`: The grid model data.
- `Rf!::Function`: A function that updates the residuals based on the latest values stored in the grid at the given iteration.
- `Rv::Vector{Float64}`: A vector of the values of the residuals.
- `P_net::Vector{Float64}`: A vector of net active power injections.
- `Q_net::Vector{Float64}`: A vector of net reactive power injections.
- `P_net_set::Vector{Float64}`: A vector of the set-points for active power injections (their initial values before power flow calculation).
- `bus_slack_participation_factors::SparseVector{Float64, Int}`: A sparse vector of the slack participation factors aggregated at the bus level.
- `subnetworks::Dict{Int64, Vector{Int64}}`: The dictionary that identifies subnetworks (connected components), with the key defining the REF bus, values defining the corresponding buses in the subnetwork.
"""
struct ACPowerFlowResidual
    data::ACPowerFlowData
    Rf!::Function
    Rv::Vector{Float64}
    P_net::Vector{Float64}
    Q_net::Vector{Float64}
    P_net_set::Vector{Float64}
    bus_slack_participation_factors::SparseVector{Float64, Int}
    subnetworks::Dict{Int64, Vector{Int64}}
end

"""
    ACPowerFlowResidual(data::ACPowerFlowData, time_step::Int64)

Create an instance of `ACPowerFlowResidual` for a given time step.

# Arguments
- `data::ACPowerFlowData`: The power flow data representing the power system model.
- `time_step::Int64`: The time step for which the power flow calculation is executed.

# Returns
- `ACPowerFlowResidual`: An instance containing the residual values, net bus active power injections,
and net bus reactive power injections.
"""
function ACPowerFlowResidual(data::ACPowerFlowData, time_step::Int64)
    n_buses = first(size(data.bus_type))
    n_lccs = size(data.lcc.p_set, 1)
    P_net = Vector{Float64}(undef, n_buses)
    Q_net = Vector{Float64}(undef, n_buses)

    P_net_set = zeros(Float64, n_buses)
    bus_type = view(data.bus_type, :, time_step)

    spf_idx = Int[]
    spf_val = Float64[]
    sum_sl_weights = 0.0  # for scope

    # ref_bus is set to the first REF bus found - will be used for the total slack power
    subnetworks =
        _find_subnetworks_for_reference_buses(data.power_network_matrix.data, bus_type)

    for (ix, bt) in zip(1:n_buses, bus_type)
        P_net[ix] =
            data.bus_activepower_injection[ix, time_step] -
            get_bus_activepower_total_withdrawals(data, ix, time_step)
        Q_net[ix] =
            data.bus_reactivepower_injection[ix, time_step] -
            get_bus_reactivepower_total_withdrawals(data, ix, time_step)
        P_net_set[ix] = P_net[ix]

        bt ∈ (PSY.ACBusTypes.REF, PSY.ACBusTypes.PV) || continue
        (spf_v = data.bus_slack_participation_factors[ix, time_step]) == 0.0 && continue
        push!(spf_idx, ix)
        push!(spf_val, spf_v)
        sum_sl_weights += spf_v
    end

    if sum_sl_weights == 0.0
        throw(ArgumentError("sum of slack_participation_factors cannot be zero"))
    end

    if any(spf_val .< 0.0)
        throw(ArgumentError("slack_participation_factors cannot be negative"))
    end

<<<<<<< HEAD
    # Actually should be fine e.g. when PV is changed to PQ
    # if sum_sl_weights != sum(abs.(data.slack_participation_factors[:, time_step]))
    #     warn("Only slack weights for REF and PV buses can be considered.")
    # end
=======
    # sum_sl_weights could differ from the sum of the timestep column of 
    # slack participation factors: maybe a PV bus with nonzero weight got switched to PQ.
>>>>>>> 3b53f0fa

    # bus slack participation factors relevant for the current time step:
    bus_slack_participation_factors = sparsevec(spf_idx, spf_val, n_buses)

    # normalize slack participation factors to sum to 1 per every subnetwork
    for subnetwork_buses in values(subnetworks)
        bspf_subnetwork = view(bus_slack_participation_factors, subnetwork_buses)
        sum_bspf_subnetwork = sum(bspf_subnetwork)
        sum_bspf_subnetwork == 0.0 && throw(
            ArgumentError(
                "sum of slack_participation_factors per subnetwork cannot be zero",
            ),
        )
        bspf_subnetwork ./= sum_bspf_subnetwork
    end

    return ACPowerFlowResidual(
        data,
        _update_residual_values!,
        Vector{Float64}(undef, 2 * n_buses + 4 * n_lccs),
        P_net,
        Q_net,
        P_net_set,
        bus_slack_participation_factors,
        subnetworks,
    )
end

"""
    (Residual::ACPowerFlowResidual)(Rv::Vector{Float64}, x::Vector{Float64}, time_step::Int64)

Evaluate the AC power flow residuals and store the result in `Rv` using the provided
state vector `x` and the current time step `time_step`.
The residuals are updated inplace in the struct and additionally copied to the provided array.
This function implements the functor approach for the `ACPowerFlowResidual` struct.
This makes the struct callable.
Calling the `ACPowerFlowResidual` will also update the values of P, Q, V, Θ in the `data` struct.

# Arguments
- `Rv::Vector{Float64}`: The vector to store the calculated residuals.
- `x::Vector{Float64}`: The state vector.
- `time_step::Int64`: The current time step.
"""
function (Residual::ACPowerFlowResidual)(
    Rv::Vector{Float64},
    x::Vector{Float64},
    time_step::Int64,
)
    Residual.Rf!(
        Residual.Rv,
        x,
        Residual.P_net,
        Residual.Q_net,
        Residual.P_net_set,
        Residual.bus_slack_participation_factors,
        Residual.subnetworks,
        Residual.data,
        time_step,
    )
    copyto!(Rv, Residual.Rv)
    return
end

"""
    (Residual::ACPowerFlowResidual)(x::Vector{Float64}, time_step::Int64)

Update the AC power flow residuals inplace and store the result in the attribute `Rv` of the struct.
The inputs are the values of state vector `x` and the current time step `time_step`.
This function implements the functor approach for the `ACPowerFlowResidual` struct.
This makes the struct callable.
Calling the `ACPowerFlowResidual` will also update the values of P, Q, V, Θ in the `data` struct.

# Arguments
- `x::Vector{Float64}`: The state vector values.
- `time_step::Int64`: The current time step.
"""
function (Residual::ACPowerFlowResidual)(x::Vector{Float64}, time_step::Int64)
    Residual.Rf!(
        Residual.Rv,
        x,
        Residual.P_net,
        Residual.Q_net,
        Residual.P_net_set,
        Residual.bus_slack_participation_factors,
        Residual.subnetworks,
        Residual.data,
        time_step,
    )
    return
end

function _setpq(
    ix::Int,
    P_net::Vector{Float64},
    Q_net::Vector{Float64},
    data::ACPowerFlowData,
    time_step::Int64,
)
    # Set the active and reactive power injections at the bus
    data.bus_activepower_injection[ix, time_step] =
        P_net[ix] + get_bus_activepower_total_withdrawals(data, ix, time_step)
    data.bus_reactivepower_injection[ix, time_step] =
        Q_net[ix] + get_bus_reactivepower_total_withdrawals(data, ix, time_step)
end

# dispatching on Val for performance reasons.
function _set_state_variables_at_bus!(
    ix::Int,
    P_net::Vector{Float64},
    Q_net::Vector{Float64},
    P_net_set::Vector{Float64},
    P_slack::Float64,
    StateVector::Vector{Float64},
    data::ACPowerFlowData,
    time_step::Int64,
    ::Val{PSY.ACBusTypes.REF})
<<<<<<< HEAD
    # When bustype == REFERENCE PSY.ACACBus, state variables are Active and Reactive Power Generated
=======
    # When bustype == REFERENCE PSY.ACBus, state variables are Active and Reactive Power Generated
>>>>>>> 3b53f0fa
    P_net[ix] = P_net_set[ix] + P_slack
    Q_net[ix] = StateVector[2 * ix]
    _setpq(
        ix,
        P_net,
        Q_net,
        data,
        time_step,
    )
end

function _set_state_variables_at_bus!(
    ix::Int,
    P_net::Vector{Float64},
    Q_net::Vector{Float64},
    P_net_set::Vector{Float64},
    P_slack::Float64,
    StateVector::Vector{Float64},
    data::ACPowerFlowData,
    time_step::Int64,
    ::Val{PSY.ACBusTypes.PV})
    # When bustype == PV PSY.ACACBus, state variables are Reactive Power Generated and Voltage Angle
    # We still update both P and Q values in case the PV bus participates in distributed slack
    P_net[ix] = P_net_set[ix] + P_slack
    Q_net[ix] = StateVector[2 * ix - 1]
    _setpq(
        ix,
        P_net,
        Q_net,
        data,
        time_step,
    )
    data.bus_angles[ix, time_step] = StateVector[2 * ix]
end

function _set_state_variables_at_bus!(
    ix::Int,
    P_net::Vector{Float64},
    Q_net::Vector{Float64},
    ::Vector{Float64},
    ::Float64,
    StateVector::Vector{Float64},
    data::ACPowerFlowData,
    time_step::Int64,
    ::Val{PSY.ACBusTypes.PQ})
    # When bustype == PQ PSY.ACBus, state variables are Voltage Magnitude and Voltage Angle
    # delta_vm = (vm_1 = data.bus_magnitude[ix, time_step]) - StateVector[2 * ix - 1]
    vm_1 = data.bus_magnitude[ix, time_step]
    vm_2 = StateVector[2 * ix - 1]
    data.bus_magnitude[ix, time_step] = vm_2
    data.bus_angles[ix, time_step] = StateVector[2 * ix]
    # update P_net and Q_net for ZIP loads
    P_net[ix] +=
        data.bus_activepower_constant_current_withdrawals[ix, time_step] * (vm_1 - vm_2) +
        data.bus_activepower_constant_impedance_withdrawals[ix, time_step] *
        (vm_1^2 - vm_2^2)
    Q_net[ix] +=
        data.bus_reactivepower_constant_current_withdrawals[ix, time_step] * (vm_1 - vm_2) +
        data.bus_reactivepower_constant_impedance_withdrawals[ix, time_step] *
        (vm_1^2 - vm_2^2)
    # set the active and reactive power injections at the bus
    _setpq(
        ix,
        P_net,
        Q_net,
        data,
        time_step,
    )
end

"""
    _update_residual_values!(
        F::Vector{Float64},
        x::Vector{Float64},
        P_net::Vector{Float64},
        Q_net::Vector{Float64},
        data::ACPowerFlowData,
        time_step::Int64,
    )

Update the residual values for the Newton-Raphson AC power flow calculation. This function is used internally in the
`ACPowerFlowResidual` struct. This function also updates the values of P, Q, V, Θ in the `data` struct.

# Arguments
- `F::Vector{Float64}`: Vector of the values of the residuals.
- `x::Vector{Float64}`: State vector values.
- `P_net::Vector{Float64}`: Vector of net active power injections at each bus.
- `Q_net::Vector{Float64}`: Vector of net reactive power injections at each bus.
- `P_net_set::Vector{Float64}`: Vector of the set-points for active power injections (their initial values before power flow calculation).
- `bus_slack_participation_factors::SparseVector{Float64, Int}`: Sparse vector of the slack participation factors aggregated at the bus level.
- `ref_bus::Int`: The index of the reference bus to be used for the total slack power.
- `data::ACPowerFlowData`: Data structure representing the grid model for the AC power flow calculation.
- `time_step::Int64`: The current time step for which the residual values are being updated.
"""
function _update_residual_values!(
    F::Vector{Float64},
    x::Vector{Float64},
    P_net::Vector{Float64},
    Q_net::Vector{Float64},
    P_net_set::Vector{Float64},
    bus_slack_participation_factors::SparseVector{Float64, Int},
    subnetworks::Dict{Int64, Vector{Int64}},
    data::ACPowerFlowData,
    time_step::Int64,
)
    # update P_net, Q_net, data.bus_angles, data.bus_magnitude based on X
    Yb = data.power_network_matrix.data
    num_lcc = size(data.lcc.p_set, 1)
    bus_types = view(data.bus_type, :, time_step)

    for (ref_bus, subnetwork_buses) in subnetworks
        P_slack =
            (x[2 * ref_bus - 1] - P_net_set[ref_bus]) .*
            bus_slack_participation_factors[subnetwork_buses]

        for (ix, bt, p_bus_slack) in
            zip(subnetwork_buses, bus_types[subnetwork_buses], P_slack)
            # creating Val(bt) at runtime is slow, requires allocating: split into cases
            # explicitly, so instead it's Val(compile-time constant).
            if bt == PSY.ACBusTypes.PQ
                _set_state_variables_at_bus!(
                    ix,
                    P_net,
                    Q_net,
                    P_net_set,
                    p_bus_slack,
                    x,
                    data,
                    time_step,
                    Val(PSY.ACBusTypes.PQ),
                )
            elseif bt == PSY.ACBusTypes.PV
                _set_state_variables_at_bus!(
                    ix,
                    P_net,
                    Q_net,
                    P_net_set,
                    p_bus_slack,
                    x,
                    data,
                    time_step,
                    Val(PSY.ACBusTypes.PV),
                )
            elseif bt == PSY.ACBusTypes.REF
                _set_state_variables_at_bus!(
                    ix,
                    P_net,
                    Q_net,
                    P_net_set,
                    p_bus_slack,
                    x,
                    data,
                    time_step,
                    Val(PSY.ACBusTypes.REF),
                )
            end
        end
    end
<<<<<<< HEAD

    if num_lcc > 0
        data.lcc.rectifier.tap[:, time_step] = x[(end - 4 * num_lcc + 1):4:end]
        data.lcc.inverter.tap[:, time_step] = x[(end - 4 * num_lcc + 2):4:end]
        data.lcc.rectifier.thyristor_angle[:, time_step] = x[(end - 4 * num_lcc + 3):4:end]
        data.lcc.inverter.thyristor_angle[:, time_step] = x[(end - 4 * num_lcc + 4):4:end]
        _update_ybus_lcc!(data, time_step)
    end
=======
>>>>>>> 3b53f0fa

    # compute active, reactive power balances using the just updated values.
    Vm = view(data.bus_magnitude, :, time_step)
    θ = view(data.bus_angles, :, time_step)
    # F is active and reactive power balance equations at all buses
    F .= 0.0
    # normal ybus.
    Yb_vals = SparseArrays.nonzeros(Yb)
    Yb_rowvals = SparseArrays.rowvals(Yb)
    for bus_to in axes(Yb, 1)
        for j in Yb.colptr[bus_to]:(Yb.colptr[bus_to + 1] - 1)
            yb = Yb_vals[j]
            bus_from = Yb_rowvals[j]
            gb = real(yb)
            bb = imag(yb)
            Δθ = θ[bus_from] - θ[bus_to]
            if bus_from == bus_to
                F[2 * bus_from - 1] += Vm[bus_from] * Vm[bus_to] * gb
                F[2 * bus_from] += -Vm[bus_from] * Vm[bus_to] * bb
            else
                F[2 * bus_from - 1] +=
                    Vm[bus_from] * Vm[bus_to] * (gb * cos(Δθ) + bb * sin(Δθ))
                F[2 * bus_from] +=
                    Vm[bus_from] * Vm[bus_to] * (gb * sin(Δθ) - bb * cos(Δθ))
            end
        end
    end
    # we read off entries from the LCC branch admittances instead of maintaining
    # a separate ybus matrix for the LCCs. Few LCCs so efficient enough.
    if num_lcc > 0
        for (bus_indices, self_admittances) in
            zip(data.lcc.bus_indices, data.lcc.branch_admittances)
            for (bus_ix, y_val) in zip(bus_indices, self_admittances)
                gb = real(y_val)
                bb = imag(y_val)
                F[2 * bus_ix - 1] += Vm[bus_ix] * Vm[bus_ix] * gb
                F[2 * bus_ix] += -Vm[bus_ix] * Vm[bus_ix] * bb
            end
        end
    end

    F[1:2:(end - 4 * num_lcc)] .-= P_net
    F[2:2:(end - 4 * num_lcc)] .-= Q_net

    if num_lcc > 0
        P_lcc_from =
            Vm[data.lcc.rectifier.bus, time_step] .* data.lcc.rectifier.tap[:, time_step] .*
            sqrt(6) / π .* data.lcc.i_dc[:, time_step] .*
            cos.(data.lcc.rectifier.phi[:, time_step])
        P_lcc_to =
            Vm[data.lcc.inverter.bus, time_step] .* data.lcc.inverter.tap[:, time_step] .*
            sqrt(6) / π .* data.lcc.i_dc[:, time_step] .*
            cos.(data.lcc.inverter.phi[:, time_step])
        # control rectifier tap for P set point
        F[(end - 4 * num_lcc + 1):4:end] .=
            ifelse.(
                data.lcc.setpoint_at_rectifier,
                P_lcc_from .- data.lcc.p_set[:, time_step],
                -P_lcc_to .- data.lcc.p_set[:, time_step],
            )
        # control inverter tap for P balance
        F[(end - 4 * num_lcc + 2):4:end] .=
            P_lcc_from .+ P_lcc_to .-
            data.lcc.dc_line_resistance .* data.lcc.i_dc[:, time_step] .^ 2
        # control rectifier thyristor angle
        F[(end - 4 * num_lcc + 3):4:end] .=
            data.lcc.rectifier.thyristor_angle[:, time_step] .-
            data.lcc.rectifier.min_thyristor_angle
        # control inverter thyristor angle
        F[(end - 4 * num_lcc + 4):4:end] .=
            data.lcc.inverter.thyristor_angle[:, time_step] .-
            data.lcc.inverter.min_thyristor_angle
    end
    return
end

function _find_subnetworks_for_reference_buses(
    Ybus::SparseMatrixCSC,
    bus_type::AbstractArray{PSY.ACBusTypes},
)
    subnetworks = PNM.find_subnetworks(Ybus, collect(eachindex(bus_type)))
    ref_buses = findall(x -> x == PSY.ACBusTypes.REF, bus_type)
    bus_groups = Dict{Int, Vector{Int}}()
    for (bus_key, subnetwork_buses) in subnetworks
        ref_bus = intersect(ref_buses, subnetwork_buses)
        if length(ref_bus) >= 1
            bus_groups[first(ref_bus)] = collect(subnetwork_buses)
        else
            throw(
                ArgumentError(
                    "No REF bus found in the subnetwork with $(length(subnetwork_buses)) buses defined by bus key $bus_key",
                ),
            )
        end
    end
    return bus_groups
end<|MERGE_RESOLUTION|>--- conflicted
+++ resolved
@@ -78,15 +78,8 @@
         throw(ArgumentError("slack_participation_factors cannot be negative"))
     end
 
-<<<<<<< HEAD
-    # Actually should be fine e.g. when PV is changed to PQ
-    # if sum_sl_weights != sum(abs.(data.slack_participation_factors[:, time_step]))
-    #     warn("Only slack weights for REF and PV buses can be considered.")
-    # end
-=======
     # sum_sl_weights could differ from the sum of the timestep column of 
     # slack participation factors: maybe a PV bus with nonzero weight got switched to PQ.
->>>>>>> 3b53f0fa
 
     # bus slack participation factors relevant for the current time step:
     bus_slack_participation_factors = sparsevec(spf_idx, spf_val, n_buses)
@@ -203,11 +196,7 @@
     data::ACPowerFlowData,
     time_step::Int64,
     ::Val{PSY.ACBusTypes.REF})
-<<<<<<< HEAD
-    # When bustype == REFERENCE PSY.ACACBus, state variables are Active and Reactive Power Generated
-=======
     # When bustype == REFERENCE PSY.ACBus, state variables are Active and Reactive Power Generated
->>>>>>> 3b53f0fa
     P_net[ix] = P_net_set[ix] + P_slack
     Q_net[ix] = StateVector[2 * ix]
     _setpq(
@@ -366,7 +355,6 @@
             end
         end
     end
-<<<<<<< HEAD
 
     if num_lcc > 0
         data.lcc.rectifier.tap[:, time_step] = x[(end - 4 * num_lcc + 1):4:end]
@@ -375,8 +363,6 @@
         data.lcc.inverter.thyristor_angle[:, time_step] = x[(end - 4 * num_lcc + 4):4:end]
         _update_ybus_lcc!(data, time_step)
     end
-=======
->>>>>>> 3b53f0fa
 
     # compute active, reactive power balances using the just updated values.
     Vm = view(data.bus_magnitude, :, time_step)
