--- conflicted
+++ resolved
@@ -208,13 +208,8 @@
     data::ACPowerFlowData,
     time_step::Int64,
     ::Val{PSY.ACBusTypes.REF})
-<<<<<<< HEAD
-    # When bustype == REFERENCE PSY.Bus, state variables are Active and Reactive Power Generated
+    # When bustype == REFERENCE PSY.ACBus, state variables are Active and Reactive Power Generated
     P_net[ix] = P_net_set[ix] + P_slack
-=======
-    # When bustype == REFERENCE PSY.ACBus, state variables are Active and Reactive Power Generated
-    P_net[ix] = StateVector[2 * ix - 1]
->>>>>>> 07e84800
     Q_net[ix] = StateVector[2 * ix]
     _setpq(
         ix,
@@ -235,13 +230,9 @@
     data::ACPowerFlowData,
     time_step::Int64,
     ::Val{PSY.ACBusTypes.PV})
-<<<<<<< HEAD
-    # When bustype == PV PSY.Bus, state variables are Reactive Power Generated and Voltage Angle
+    # When bustype == PV PSY.ACBus, state variables are Reactive Power Generated and Voltage Angle
     # We still update both P and Q values in case the PV bus participates in distributed slack
     P_net[ix] = P_net_set[ix] + P_slack
-=======
-    # When bustype == PV PSY.ACBus, state variables are Reactive Power Generated and Voltage Angle
->>>>>>> 07e84800
     Q_net[ix] = StateVector[2 * ix - 1]
     _setpq(
         ix,
