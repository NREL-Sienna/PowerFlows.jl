--- conflicted
+++ resolved
@@ -134,21 +134,10 @@
     return active_power, reactive_power
 end
 
-<<<<<<< HEAD
 """Returns a dictionary of bus index to power contribution at that bus from FixedAdmittance
 components, as a tuple of (active power, reactive power)."""
 function _calculate_fixed_admittance_powers(sys::PSY.System, data::PowerFlowData)
     busIxToFAPower = Dict{Int64, Tuple{Float64, Float64}}()
-=======
-function _get_fixed_admittance_power(
-    sys::PSY.System,
-    b::PSY.ACBus,
-    data::PowerFlowData,
-    ix::Int,
-)
-    active_power = 0.0
-    reactive_power = 0.0
->>>>>>> c07286b2
     for l in PSY.get_components(PSY.FixedAdmittance, sys)
         !PSY.get_available(l) && continue
         b = PSY.get_bus(l)
@@ -509,9 +498,9 @@
         elseif bus.bustype == PSY.ACBusTypes.PV
             Q_gen = data.bus_reactivepower_injection[ix, time_step]
             bus.angle = data.bus_angles[ix, time_step]
-            # If the PV bus has a nonzero slack participation factor, 
-            # then not only reactive power but also active power could have been changed 
-            # in the power flow calculation. This requires the same 
+            # If the PV bus has a nonzero slack participation factor,
+            # then not only reactive power but also active power could have been changed
+            # in the power flow calculation. This requires the same
             # active and reactive power redistribution step as for the REF bus.
             if data.bus_slack_participation_factors[ix, time_step] != 0.0
                 P_gen = data.bus_activepower_injection[ix, time_step]
