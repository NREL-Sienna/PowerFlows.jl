--- conflicted
+++ resolved
@@ -134,21 +134,10 @@
     return active_power, reactive_power
 end
 
-<<<<<<< HEAD
-function _get_fixed_admittance_power(
-    sys::PSY.System,
-    b::PSY.ACBus,
-    data::PowerFlowData,
-    ix::Int,
-)
-    active_power = 0.0
-    reactive_power = 0.0
-=======
 """Returns a dictionary of bus index to power contribution at that bus from FixedAdmittance 
 components, as a tuple of (active power, reactive power)."""
 function _calculate_fixed_admittance_powers(sys::PSY.System, data::PowerFlowData)
     busIxToFAPower = Dict{Int64, Tuple{Float64, Float64}}()
->>>>>>> 4f1b325d
     for l in PSY.get_components(PSY.FixedAdmittance, sys)
         !PSY.get_available(l) && continue
         b = PSY.get_bus(l)
