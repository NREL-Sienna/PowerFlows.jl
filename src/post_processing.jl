function _is_available_source(x, bus::PSY.ACBus)
    # FIXME temporary workaround for FACTSControlDevice
    return PSY.get_available(x) && x.bus == bus && !isa(x, PSY.ElectricLoad) &&
           !isa(x, PSY.FACTSControlDevice)
end

"""Returns a dictionary of bus index to power contribution at that bus from FixedAdmittance
components, as a tuple of (active power, reactive power)."""
function _calculate_fixed_admittance_powers(
    sys::PSY.System,
    data::PowerFlowData,
    time_step::Int,
)
    nrd = PNM.get_network_reduction_data(get_power_network_matrix(data))
    reverse_bus_search_map = PNM.get_reverse_bus_search_map(nrd)
    bus_lookup = get_bus_lookup(data)

    busIxToFAPower = Dict{Int64, Tuple{Float64, Float64}}()
    for l in PSY.get_available_components(PSY.FixedAdmittance, sys)
        b = PSY.get_bus(l)
        bus_ix = _get_bus_ix(bus_lookup, reverse_bus_search_map, PSY.get_number(b))
        Vm_squared =
            if get_bus_type(data)[bus_ix, time_step] == PSY.ACBusTypes.PQ
                get_bus_magnitude(data)[bus_ix, time_step]^2
            else # PV/REF bus, so V is known.
                PSY.get_magnitude(b)^2
            end
        sumSoFar = get(busIxToFAPower, bus_ix, (0.0, 0.0))
        y1, y2 = real(PSY.get_Y(l)), imag(PSY.get_Y(l))
        busIxToFAPower[bus_ix] =
            (sumSoFar[1] + y1 * Vm_squared, sumSoFar[2] - y2 * Vm_squared)
    end
    return busIxToFAPower
end

# TODO update for network reduction. Poor test case coverage: likely buggy.
function _power_redistribution_ref(
    sys::PSY.System,
    P_gen::Float64,
    Q_gen::Float64,
    bus::PSY.ACBus,
    max_iterations::Int,
    generator_slack_participation_factors::Union{
        Nothing,
        Dict{Tuple{DataType, String}, Float64},
    } = nothing)
    devices_ =
        PSY.get_components(x -> _is_available_source(x, bus), PSY.StaticInjection, sys)
    all_devices = devices_

    sources = filter(x -> x isa PSY.Source, collect(devices_))
    non_source_devices = filter(x -> typeof(x) !== PSY.Source, collect(devices_))
    if length(sources) > 0 && length(non_source_devices) > 0
        P_gen -= sum(PSY.get_active_power.(sources))
        devices_ = setdiff(devices_, sources)
        @warn "Found sources and non-source devices at the same bus. Active power re-distribution is not well defined for this case. Source active power will remain unchanged and remaining active power will be re-distributed among non-source devices."
    elseif length(sources) > 1 && length(non_source_devices) == 0
        Psources = sum(PSY.get_active_power.(sources))
        Qsources = sum(PSY.get_reactive_power.(sources))
        if isapprox(Psources, P_gen; atol = 0.001) &&
           isapprox(Qsources, Q_gen; atol = 0.001)
            @warn "Only sources found at reference bus --- no redistribution of active or reactive power will take place"
            return
        else
            @warn "Total source P: $(Psources), Total source Q:$(Qsources) Bus P:$(P_gen), Bus Q:$(Q_gen)"
            error("Sources do not match P and/or Q requirements for reference bus.")
        end
    end
    if length(devices_) == 1
        device = first(devices_)
        PSY.set_active_power!(device, P_gen)
        _reactive_power_redistribution_pv(sys, Q_gen, bus, max_iterations)
        return
    elseif length(devices_) > 1
        devices =
            sort(collect(devices_); by = x -> get_active_power_limits_for_power_flow(x).max)
    else
        error("No devices in bus $(PSY.get_name(bus))")
    end

    if !isnothing(generator_slack_participation_factors)
        devices_gspf = Dict()
        for ((t, n), f) in generator_slack_participation_factors
            c = PSY.get_component(t, sys, n)
            PSY.get_bus(c) == bus && c ∈ all_devices && (devices_gspf[c] = f)
        end

        if isempty(devices_gspf)
            @debug "No devices with slack factors for bus $(PSY.get_name(bus))"
        else
            to_redistribute = P_gen - sum(PSY.get_active_power.(all_devices))
            sum_bus_gspf = sum(values(devices_gspf))

            for (device, factor) in devices_gspf
                PSY.set_active_power!(
                    device,
                    PSY.get_active_power(device) + to_redistribute * factor / sum_bus_gspf,
                )
            end
            _reactive_power_redistribution_pv(sys, Q_gen, bus, max_iterations)
            return
        end
    end

    sum_basepower = sum([g.max for g in get_active_power_limits_for_power_flow.(devices)])
    p_residual = P_gen
    units_at_limit = Vector{Int}()
    for (ix, d) in enumerate(devices)
        p_limits = get_active_power_limits_for_power_flow(d)
        part_factor = p_limits.max / sum_basepower
        p_frac = P_gen * part_factor
        p_set_point = clamp(p_frac, p_limits.min, p_limits.max)
        if (p_frac >= p_limits.max - BOUNDS_TOLERANCE) ||
           (p_frac <= p_limits.min + BOUNDS_TOLERANCE)
            push!(units_at_limit, ix)
            @warn "Unit $(PSY.get_name(d)) set at the limit $(p_set_point). P_max = $(p_limits.max) P_min = $(p_limits.min)"
        end
        PSY.set_active_power!(d, p_set_point)
        p_residual -= p_set_point
    end

    if !isapprox(p_residual, 0.0; atol = ISAPPROX_ZERO_TOLERANCE)
        @debug "Ref Bus voltage residual $p_residual"
        removed_power = sum([
            g.max for g in get_active_power_limits_for_power_flow.(devices[units_at_limit])
        ])
        reallocated_p = 0.0
        it = 0
        while !isapprox(p_residual, 0.0; atol = ISAPPROX_ZERO_TOLERANCE)
            if length(devices) == length(units_at_limit) + 1
                @warn "all devices at the active Power Limit"
                break
            end
            for (ix, d) in enumerate(devices)
                ix ∈ units_at_limit && continue
                p_limits = get_active_power_limits_for_power_flow(d)
                part_factor = p_limits.max / (sum_basepower - removed_power)
                p_frac = p_residual * part_factor
                current_p = PSY.get_active_power(d)
                p_set_point = p_frac + current_p
                if (p_set_point >= p_limits.max - BOUNDS_TOLERANCE) ||
                   (p_set_point <= p_limits.min + BOUNDS_TOLERANCE)
                    push!(units_at_limit, ix)
                    @warn "Unit $(PSY.get_name(d)) set at the limit $(p_set_point). P_max = $(p_limits.max) P_min = $(p_limits.min)"
                end
                p_set_point = clamp(p_set_point, p_limits.min, p_limits.max)
                PSY.set_active_power!(d, p_set_point)
                reallocated_p += p_frac
            end
            p_residual -= reallocated_p
            if isapprox(p_residual, 0; atol = ISAPPROX_ZERO_TOLERANCE)
                break
            end
            it += 1
            if it > max_iterations
                break
            end
        end
        if !isapprox(p_residual, 0.0; atol = ISAPPROX_ZERO_TOLERANCE)
            remaining_unit_index = setdiff(1:length(devices), units_at_limit)
            @assert length(remaining_unit_index) == 1 remaining_unit_index
            device = devices[remaining_unit_index[1]]
            @debug "Remaining residual $q_residual, $(PSY.get_name(bus))"
            p_set_point = PSY.get_active_power(device) + p_residual
            PSY.set_active_power!(device, p_set_point)
            p_limits = get_active_power_limits_for_power_flow(device)
            if (p_set_point >= p_limits.max - BOUNDS_TOLERANCE) ||
               (p_set_point <= p_limits.min + BOUNDS_TOLERANCE)
                @error "Unit $(PSY.get_name(device)) P=$(p_set_point) above limits. P_max = $(p_limits.max) P_min = $(p_limits.min)"
            end
        end
    end
    _reactive_power_redistribution_pv(sys, Q_gen, bus, max_iterations)
    return
end

# TODO update for network reduction. Poor test case coverage: likely buggy.
function _reactive_power_redistribution_pv(
    sys::PSY.System,
    Q_gen::Float64,
    bus::PSY.ACBus,
    max_iterations::Int,
)
    @debug "Reactive Power Distribution $(PSY.get_name(bus))"
    devices_ =
        PSY.get_components(x -> _is_available_source(x, bus), PSY.StaticInjection, sys)
    sources = filter(x -> typeof(x) == PSY.Source, collect(devices_))
    non_source_devices = filter(x -> typeof(x) !== PSY.Source, collect(devices_))
    if length(sources) > 0 && length(non_source_devices) > 0
        Q_gen -= sum(PSY.get_reactive_power.(sources))
        devices_ = setdiff(devices_, sources)
        @warn "Found sources and non-source devices at the same bus. Reactive power re-distribution is not well defined for this case. Source reactive power will remain unchanged and remaining reactive power will be re-distributed among non-source devices."
    elseif length(sources) > 1 && length(non_source_devices) == 0
        Qsources = sum(PSY.get_reactive_power.(sources))
        if isapprox(Qsources, Q_gen; atol = 0.001)
            @warn "Only sources found at PV bus --- no redistribution of reactive power will take place"
            return
        else
            @warn "Total source Q:$(Qsources), Bus Q:$(Q_gen)"
            error("Sources do not match Q requirements for PV bus.")
        end
    end
    if length(devices_) == 1
        @debug "Only one generator in the bus"
        PSY.set_reactive_power!(first(devices_), Q_gen)
        return
    elseif length(devices_) > 1
        devices = sort(collect(devices_); by = x -> PSY.get_max_reactive_power(x))
    else
        error("No devices in bus $(PSY.get_name(bus))")
    end
    # see issue https://github.com/NREL-Sienna/PowerSystems.jl/pull/1463
    total_active_power = 0.0
    for d in devices
        if PSY.get_available(d) && !isa(d, PSY.SynchronousCondenser)
            total_active_power += PSY.get_active_power(d)
        end
    end

    if isapprox(total_active_power, 0.0; atol = ISAPPROX_ZERO_TOLERANCE)
        @debug "Total Active Power Output at the bus is $(total_active_power). Using Unit's Base Power"
        sum_basepower = sum(PSY.get_base_power.(devices))
        for d in devices
            part_factor = PSY.get_base_power(d) / sum_basepower
            PSY.set_reactive_power!(d, Q_gen * part_factor)
        end
        return
    end

    q_residual = Q_gen
    units_at_limit = Vector{Int}()

    for (ix, d) in enumerate(devices)
        q_limits = get_reactive_power_limits_for_power_flow(d)
        if isapprox(q_limits.max, 0.0; atol = BOUNDS_TOLERANCE) &&
           isapprox(q_limits.min, 0.0; atol = BOUNDS_TOLERANCE)
            push!(units_at_limit, ix)
            @info "Unit $(PSY.get_name(d)) has no Q control capability. Q_max = $(q_limits.max) Q_min = $(q_limits.min)"
            continue
        end

        fraction = PSY.get_active_power(d) / total_active_power

        if fraction == 0.0
            PSY.set_reactive_power!(d, 0.0)
            continue
        else
            @assert fraction > 0
        end

        q_frac = Q_gen * fraction
        q_set_point = clamp(q_frac, q_limits.min, q_limits.max)

        if (q_frac >= q_limits.max - BOUNDS_TOLERANCE) ||
           (q_frac <= q_limits.min + BOUNDS_TOLERANCE)
            push!(units_at_limit, ix)
            @warn "Unit $(PSY.get_name(d)) set at the limit $(q_set_point). Q_max = $(q_limits.max) Q_min = $(q_limits.min)"
        end

        PSY.set_reactive_power!(d, q_set_point)
        q_residual -= q_set_point

        if isapprox(q_residual, 0.0; atol = ISAPPROX_ZERO_TOLERANCE)
            break
        end
    end

    if !isapprox(q_residual, 0.0; atol = ISAPPROX_ZERO_TOLERANCE)
        it = 0
        while !isapprox(q_residual, 0.0; atol = ISAPPROX_ZERO_TOLERANCE)
            if length(devices) == length(units_at_limit) + 1
                @debug "Only one device not at the limit in Bus"
                break
            end
            removed_power = sum(PSY.get_active_power.(devices[units_at_limit]))
            reallocated_q = 0.0
            for (ix, d) in enumerate(devices)
                ix ∈ units_at_limit && continue
                q_limits = get_reactive_power_limits_for_power_flow(d)

                if removed_power < total_active_power
                    fraction =
                        PSY.get_active_power(d) / (total_active_power - removed_power)
                elseif isapprox(removed_power, total_active_power)
                    fraction = 1
                else
                    error("Remove power can't be larger than the total active power")
                end

                if fraction == 0.0
                    continue
                else
                    PSY.InfrastructureSystems.@assert_op fraction > 0
                end
                current_q = PSY.get_reactive_power(d)
                q_frac = q_residual * fraction
                q_set_point = clamp(q_frac + current_q, q_limits.min, q_limits.max)
                # Assign new capacity based on the limits and the fraction
                reallocated_q += q_set_point - current_q
                if ((q_frac + current_q) >= q_limits.max - BOUNDS_TOLERANCE) ||
                   ((q_frac + current_q) <= q_limits.min + BOUNDS_TOLERANCE)
                    push!(units_at_limit, ix)
                    @warn "Unit $(PSY.get_name(d)) set at the limit $(q_set_point). Q_max = $(q_limits.max) Q_min = $(q_limits.min)"
                end

                PSY.set_reactive_power!(d, q_set_point)
            end
            q_residual -= reallocated_q
            if isapprox(q_residual, 0; atol = ISAPPROX_ZERO_TOLERANCE)
                break
            end
            it += 1
            if it > max_iterations
                @warn "Maximum number of iterations for Q-redistribution reached. Number of devices at Q limit are: $(length(units_at_limit)) of $(length(devices)) available devices"
                break
            end
        end
    end

    # Last attempt to allocate reactive power
    if !isapprox(q_residual, 0.0; atol = ISAPPROX_ZERO_TOLERANCE)
        remaining_unit_index = setdiff(1:length(devices), units_at_limit)
        @assert length(remaining_unit_index) == 1 remaining_unit_index
        device = devices[remaining_unit_index[1]]
        @debug "Remaining residual $q_residual, $(PSY.get_name(bus))"
        q_set_point = PSY.get_reactive_power(device) + q_residual
        PSY.set_reactive_power!(device, q_set_point)
        q_limits = get_reactive_power_limits_for_power_flow(device)
        if (q_set_point >= q_limits.max - BOUNDS_TOLERANCE) ||
           (q_set_point <= q_limits.min + BOUNDS_TOLERANCE)
            @error "Unit $(PSY.get_name(device)) Q=$(q_set_point) above limits. Q_max = $(q_limits.max) Q_min = $(q_limits.min)"
        end
    end

    @assert isapprox(
        sum(PSY.get_reactive_power.(devices)),
        Q_gen;
        atol = ISAPPROX_ZERO_TOLERANCE,
    )

    return
end

"""
Calculate series voltages at buses removed in degree 2 reduction.
Method: number the nodes in the series segment 0, 1, ..., n. Number the segments by
their concluding node: 1, 2, ... n. The currents in the segments are given by:
[y^i_ff y^i_ft; y^i_tf y^i_tt] * [V_{i-1}; V_i] = [I_{i-1, i}; I_{i, i-1}]
where I'm using upper indices to denote the segment number.
There are no loads or generators at the internal nodes, so I_{i, i+1} + I_{i, i-1} = 0.
Substitute the above expressions for the currents and group by V_i:
y^i_{tf} V_{i-1} + (y_{tt}^i + y_{ff}^{i+1}) V_i + y_{ft}^{i+1} V_{i+1} = 0
For i = 1 and i = n-1, move the terms involving V_0 and V_n [known] to the other side.
This gives a tridiagonal system for x = [V_1, ..., V_{n-1}]:
A * x = [-y^1_{tf} * V_0, 0, ..., 0, -y^{n}_{ft} * V_n]
where A has diagonal entries y_{tt}^i + y_{ff}^{i+1}, subdiagonal
entries y_{tf}^{i+1}, and superdiagonal entries y_{ft}^i.

In the below, I use y_11 instead of y_ff, y_12 instead of y_ft, etc.
"""
function _set_series_voltages_and_flows!(
    sys::PSY.System,
    segment_sequence::Vector{Any},
    equivalent_arc::Tuple{Int, Int},
    V_endpoints::Tuple{ComplexF64, ComplexF64},
    temp_bus_map::Dict{Int, String},
)
    chain_len = size(segment_sequence, 1)
    nbuses = chain_len + 1
    # we find the voltages at interior nodes by solving Av = b, where A is tri-diagonal.
    # diagonal elements of A are: y_11 of "out" branch + y_22 of "in" branch.
    # above/below diagonal elements are y_12/y_21 of the interior segments
    d = zeros(ComplexF64, nbuses - 2)
    dl, du = zeros(ComplexF64, nbuses - 3), zeros(ComplexF64, nbuses - 3)
    b = zeros(ComplexF64, nbuses - 2)
    expected_from = equivalent_arc[1]
    y21_first, y12_last = zero(ComplexF64), zero(ComplexF64)
    for (i, segment) in enumerate(segment_sequence)
        # make sure segments are all oriented in the same direction.
        (segment_from, segment_to) = PNM.get_arc_tuple(segment)
        reversed = (segment_from != expected_from)
        @assert (!reversed) || (segment_to == expected_from)
        if !reversed
            (y11, y12, y21, y22) = PNM.ybus_branch_entries(segment)
        else
            (y11, y12, y21, y22) = reverse(PNM.ybus_branch_entries(segment))
            (segment_from, segment_to) = (segment_to, segment_from)
        end
        if i != 1 && i != chain_len
            du[i - 1] += y12
            dl[i - 1] += y21
        end
        if i != 1
            d[i - 1] += y11
        else
            y21_first = y21
        end
        if i != chain_len
            d[i] += y22
        else
            y12_last = y12
        end
        expected_from = segment_to
    end
    A = LinearAlgebra.Tridiagonal(dl, d, du)
    # if only 2 segments, these two contributions hit the same entry. thus -= c, not = -c.
    b[1] -= y21_first * V_endpoints[1]
    b[end] -= y12_last * V_endpoints[2]
    x = A \ b
    prev_bus_no, current_bus_no = equivalent_arc[1], -1
    prev_V, current_V = V_endpoints[1], zero(ComplexF64)
    # set the voltages at the interior nodes.
    # number the buses in series in order: 0, 1, 2, ... nbuses-1
    # current here is i, prev is i-1.
    for (i, segment) in enumerate(segment_sequence)
        (segment_from, segment_to) = PNM.get_arc_tuple(segment)
        reversed = segment_from != prev_bus_no
        current_bus_no = reversed ? segment_from : segment_to

        current_bus = PSY.get_component(PSY.ACBus, sys, temp_bus_map[current_bus_no])
        current_V = (i == length(segment_sequence)) ? V_endpoints[2] : x[i]
        set_voltage!(current_bus, current_V) # set voltage at bus i

        (V_from, V_to) = reversed ? (current_V, prev_V) : (prev_V, current_V)
        calculate_segment_flow!(segment, V_from, V_to) # set flow at segment between i-1 and i.

        prev_bus_no = current_bus_no
        if i < length(segment_sequence)
            prev_V = x[i]
        end
    end
    return
end

"""Set the power flow in the arcs that remain after network reduction. Called on the 
`direct_branch_map` and `transformer3W_map` dictionaries."""
function set_branch_flows_for_dict!(
<<<<<<< HEAD
    d::Union{
        Dict{Tuple{Int, Int}, PSY.ACTransmission},
        Dict{Tuple{Int, Int}, Tuple{PSY.ThreeWindingTransformer, Int}},
    },
=======
    d::Dict{Tuple{Int, Int}, Any},
>>>>>>> 35003e45
    data::ACPowerFlowData,
    time_step::Int,
)
    # if these asserts trigger, we may need to check for reverse(arc) too.
    arc_lookup = get_arc_lookup(data)
    nrd = PNM.get_network_reduction_data(get_power_network_matrix(data))
    for (arc, br) in d
        @assert PNM.get_arc_tuple(br, nrd) == arc "disagreement between keys of " *
                                                  "map and physical arcs at arc $arc"
        @assert arc in keys(arc_lookup) "disagreement between keys of " *
                                        "map and arc axis at arc $arc"
        arc_ix = arc_lookup[arc]
        p_branch = data.arc_activepower_flow_from_to[arc_ix, time_step]
        q_branch = data.arc_reactivepower_flow_from_to[arc_ix, time_step]
        set_power_flow!(br, p_branch + im * q_branch)
    end
end

"""
Updates system voltages and powers with power flow results
"""
function write_powerflow_solution!(
    sys::PSY.System,
    pf::ACPowerFlow{<:ACPowerFlowSolverType},
    data::ACPowerFlowData,
    max_iterations::Int,
    time_step::Int = 1,
)
    nrd = PNM.get_network_reduction_data(get_power_network_matrix(data))

    # getting bus by number is slow, O(n), so use names instead.
    temp_bus_map = Dict{Int, String}(
        PSY.get_number(b) => PSY.get_name(b) for b in PSY.get_components(PSY.ACBus, sys)
    )

    gspf = if isnothing(data.generator_slack_participation_factors)
        nothing
    else
        data.generator_slack_participation_factors[time_step]
    end

    # FIXME once redistribution is working again, could remove skip_redistribution.
    bus_lookup = get_bus_lookup(data)
    for (bus_number, reduced_buses) in PNM.get_bus_reduction_map(nrd)
        if length(reduced_buses) == 0
            # no reduction.
            bus_name = temp_bus_map[bus_number]
            bus = PSY.get_component(PSY.ACBus, sys, bus_name)
            ix = bus_lookup[bus_number]
            bustype = data.bus_type[ix, time_step] # may not be the same as bus.bustype!
            if bustype != PSY.get_bustype(bus)
                @warn "Changing system bus type at bus $(PSY.get_name(bus)) to match " *
                      "power flow bus type." maxlog = PF_MAX_LOG
                PSY.set_bustype!(bus, bustype)
            end
            if bustype == PSY.ACBusTypes.REF && !pf.skip_redistribution
                P_gen = data.bus_activepower_injection[ix, time_step]
                Q_gen = data.bus_reactivepower_injection[ix, time_step]
                _power_redistribution_ref(sys, P_gen, Q_gen, bus, max_iterations, gspf)
            elseif bustype == PSY.ACBusTypes.PV
                Q_gen = data.bus_reactivepower_injection[ix, time_step]
                bus.angle = data.bus_angles[ix, time_step]
                # If the PV bus has a nonzero slack participation factor,
                # then not only reactive power but also active power could have been changed
                # in the power flow calculation. This requires the same
                # active and reactive power redistribution step as for the REF bus.
                if data.bus_slack_participation_factors[ix, time_step] != 0.0 &&
                   !pf.skip_redistribution
                    P_gen = data.bus_activepower_injection[ix, time_step]
                    _power_redistribution_ref(
                        sys,
                        P_gen,
                        Q_gen,
                        bus,
                        max_iterations,
                        gspf,
                    )
                elseif !pf.skip_redistribution
                    _reactive_power_redistribution_pv(sys, Q_gen, bus, max_iterations)
                end
            elseif bustype == PSY.ACBusTypes.PQ
                Vm = data.bus_magnitude[ix, time_step]
                θ = data.bus_angles[ix, time_step]
                PSY.set_magnitude!(bus, Vm)
                PSY.set_angle!(bus, θ)
            end
        else
            @warn "Buses $reduced_buses were reduced into bus $bus_number: skipping reactive" *
                  " power redistribution and leaving voltage fields unchanged for those" *
                  " buses" maxlog = PF_MAX_LOG
        end
    end

<<<<<<< HEAD
    # all arcs in these maps still exist in the reduced network.
    set_branch_flows_for_dict!(
=======
    nrd = PNM.get_network_reduction_data(get_power_network_matrix(data))
    both_branch_types = merge(
>>>>>>> 35003e45
        PNM.get_direct_branch_map(nrd),
        PNM.get_transformer3W_map(nrd),
    )
    set_branch_flows_for_dict!(
        both_branch_types,
        data,
        time_step,
    )

    # calculate the bus voltages at buses removed in degree 2 reduction.
    bus_lookup = get_bus_lookup(data)
    for (equivalent_arc, segments) in PNM.get_series_branch_map(nrd)
        (bus_from, bus_to) = equivalent_arc
        (ix_from, ix_to) = (bus_lookup[bus_from], bus_lookup[bus_to])
        Vm_endpoints = (data.bus_magnitude[ix_from], data.bus_magnitude[ix_to])
        Va_endpoints = (data.bus_angles[ix_from], data.bus_angles[ix_to])
        V_endpoints = Vm_endpoints .* exp.(im .* Va_endpoints)
        _set_series_voltages_and_flows!(
            sys,
            segments,
            equivalent_arc,
            V_endpoints,
            temp_bus_map,
        )
    end

    # note: this assumes all bus voltages have been written to the system objects already.
    for (equiv_arc, parallel_branches) in PNM.get_parallel_branch_map(nrd)
        (bus_from_no, bus_to_no) = equiv_arc
        (bus_from, bus_to) = (PSY.get_component(PSY.ACBus, sys, temp_bus_map[bus_from_no]),
            PSY.get_component(PSY.ACBus, sys, temp_bus_map[bus_to_no]))
        (V_from, V_to) = (bus_from, bus_to) .|> get_complex_voltage
        calculate_segment_flow!(parallel_branches, V_from, V_to)
    end
    return
end

# returns list of arc tuples and buses numbers: ABA case
function _get_arcs_buses(data::ABAPowerFlowData)
    return axes(data.aux_network_matrix)[2], axes(data.aux_network_matrix)[1]
end

# returns list of arc tuples and buses numbers: PTDF and virtual PTDF case
function _get_arcs_buses(data::Union{PTDFPowerFlowData, vPTDFPowerFlowData})
    return PNM.get_arc_axis(data.power_network_matrix),
    PNM.get_bus_axis(data.power_network_matrix)
end

function _allocate_results_data(
    branch_names::Vector{String},
    buses::Vector{Int64},
    sys_basepower::Float64,
    from_bus::Vector{Int64},
    to_bus::Vector{Int64},
    bus_magnitude::Vector{Float64},
    bus_angles::Vector{Float64},
    P_gen_vect::Vector{Float64},
    Q_gen_vect::Vector{Float64},
    P_load_vect::Vector{Float64},
    Q_load_vect::Vector{Float64},
    arc_activepower_flow_from_to::Vector{Float64},
    arc_reactivepower_flow_from_to::Vector{Float64},
    arc_activepower_flow_to_from::Vector{Float64},
    arc_reactivepower_flow_to_from::Vector{Float64},
    arc_activepower_losses::Vector{Float64},
    arc_reactivepower_losses::Vector{Float64},
)
    bus_df = DataFrames.DataFrame(;
        bus_number = buses,
        Vm = bus_magnitude,
        θ = bus_angles,
        P_gen = sys_basepower .* P_gen_vect,
        P_load = sys_basepower .* P_load_vect,
        P_net = sys_basepower .* (P_gen_vect - P_load_vect),
        Q_gen = sys_basepower .* Q_gen_vect,
        Q_load = sys_basepower .* Q_load_vect,
        Q_net = sys_basepower .* (Q_gen_vect - Q_load_vect),
    )
    DataFrames.sort!(bus_df, :bus_number)

    branch_df = DataFrames.DataFrame(;
        line_name = branch_names,
        bus_from = from_bus,
        bus_to = to_bus,
        P_from_to = sys_basepower .* arc_activepower_flow_from_to,
        Q_from_to = sys_basepower .* arc_reactivepower_flow_from_to,
        P_to_from = sys_basepower .* arc_activepower_flow_to_from,
        Q_to_from = sys_basepower .* arc_reactivepower_flow_to_from,
        P_losses = sys_basepower .* arc_activepower_losses,
        Q_losses = sys_basepower .* arc_reactivepower_losses,
    )
    DataFrames.sort!(branch_df, [:bus_from, :bus_to])

    return Dict("bus_results" => bus_df, "flow_results" => branch_df)
end

function add_arc_name!(arc_names::Vector{String},
    arc_names_set::Set{String},
    arc_lookup::Dict{Tuple{Int, Int}, Int},
    arc::Tuple{Int, Int},
    arc_name::String,
)
    # we don't rely on the names being unique, but it could be confusing if they aren't.
    if FORCE_UNIQUE_NAMES
        @assert !(arc_name in arc_names_set) "Arc name collision detected: $arc_name"
        push!(arc_names_set, arc_name)
    end
    arc_names[arc_lookup[arc]] = arc_name
end

"""Return the names of the arcs in the power flow data: those that correspond to branches in the system
will get the branch names, others will get a placeholder name of the form from-to."""
function get_arc_names(data::PowerFlowData)
    arc_lookup = get_arc_lookup(data)
    arc_names = fill("", length(arc_lookup))
    arc_names_set = Set(arc_names)
    # fill in names for those that directly correspond to branches in the system
    nrd = PNM.get_network_reduction_data(get_power_network_matrix(data))
    for (arc, branch) in PNM.get_direct_branch_map(nrd)
        arc_name = PSY.get_name(branch)
        add_arc_name!(arc_names, arc_names_set, arc_lookup, arc, arc_name)
    end
    # fill in transformer winding names.
    for (arc, trf_winding) in PNM.get_transformer3W_map(nrd)
        (trf, winding) = trf_winding
        if winding == 1
            arc_name = "$(PSY.get_name(trf))-primary"
        elseif winding == 2
            arc_name = "$(PSY.get_name(trf))-secondary"
        elseif winding == 3
            arc_name = "$(PSY.get_name(trf))-tertiary"
        else
            error("Invalid transformer winding number: $winding")
        end
        add_arc_name!(arc_names, arc_names_set, arc_lookup, arc, arc_name)
    end
    # fill in missing names with placeholders
    for (arc, ix) in arc_lookup
        if arc_names[ix] == ""
            arc_name = "$(arc[1])-$(arc[2])"
            add_arc_name!(arc_names, arc_names_set, arc_lookup, arc, arc_name)
        end
    end
    return arc_names
end

"""
Returns a dictionary containing the DC power flow results. Each key corresponds
to the name of the considered time periods, storing a DataFrame with the PF
results.

# Arguments:
- `data::Union{PTDFPowerFlowData, vPTDFPowerFlowData, ABAPowerFlowData}`:
        PowerFlowData structure containing power flows and bus angles.
- `sys::PSY.System`:
        container storing the system information.
"""
function write_results(
    data::Union{PTDFPowerFlowData, vPTDFPowerFlowData, ABAPowerFlowData},
    sys::PSY.System,
)
    @info("Voltages are exported in pu. Powers are exported in MW/MVAr.")

    ### non time-dependent variables

    # get bus and arcs
    arcs, buses = _get_arcs_buses(data)

    from_bus = first.(arcs)
    to_bus = last.(arcs)
    arc_names = get_arc_names(data)
    if length(PSY.get_components(PSY.Transformer3W, sys)) > 0
        @info "3-winding transformers included in the results export: bus-to-star flows " *
              "reported with names like 'TransformerName-primary', " *
              "'TransformerName-secondary', and 'TransformerName-tertiary'."
    end

    result_dict = Dict{Union{String, Char}, Dict{String, DataFrames.DataFrame}}()
    for i in 1:length(data.timestep_map)
        temp_dict = _allocate_results_data(
            arc_names,
            buses,
            PSY.get_base_power(sys),
            from_bus,
            to_bus,
            data.bus_magnitude[:, i],
            data.bus_angles[:, i],
            data.bus_activepower_injection[:, i],
            data.bus_reactivepower_injection[:, i],
            data.bus_activepower_withdrawals[:, i],
            data.bus_reactivepower_withdrawals[:, i],
            data.arc_activepower_flow_from_to[:, i],
            data.arc_reactivepower_flow_from_to[:, i],
            data.arc_activepower_flow_to_from[:, i],
            data.arc_reactivepower_flow_to_from[:, i],
            zeros(size(arc_names)),
            zeros(size(arc_names)),
        )
        result_dict[data.timestep_map[i]] = temp_dict
    end
    return result_dict
end

# TODO: multi-period still to implement
# i.e. write results for all time steps at once, instead of one at a time.
"""
Returns a dictionary containing the AC power flow results.

Only single-period evaluation is supported at the moment for AC Power flows. Resulting
dictionary will therefore feature just one key linked to one DataFrame.

# Arguments:
- `::ACPowerFlow`:
        use ACPowerFlow() storing AC power flow results.
- `sys::PSY.System`:
        container storing the system information.
- `result::Vector{Float64}`:
        vector containing the results for one single time-period.
"""
function write_results(
    ::ACPowerFlow{<:ACPowerFlowSolverType},
    sys::PSY.System,
    data::ACPowerFlowData,
    time_step::Int64,
)
    @info("Voltages are exported in pu. Powers are exported in MW/MVAr.")
    busIxToFAPower = _calculate_fixed_admittance_powers(sys, data, time_step)
    for (bus_ix, fa_power) in busIxToFAPower
        data.bus_activepower_withdrawals[bus_ix, time_step] += fa_power[1]
        data.bus_reactivepower_withdrawals[bus_ix, time_step] += fa_power[2]
    end

    # NOTE: this may be different than get_bus_numbers(sys) if there's a network reduction!
    bus_numbers = PNM.get_bus_axis(data.power_network_matrix)

    arcs = PNM.get_arc_axis(data.power_network_matrix.branch_admittance_from_to)
    from_bus = first.(arcs)
    to_bus = last.(arcs)
    arc_names = get_arc_names(data)
    if length(PSY.get_components(PSY.Transformer3W, sys)) > 0
        @info "3-winding transformers included in the results export: bus-to-star flows " *
              "reported with names like 'TransformerName-primary', " *
              "'TransformerName-secondary', and 'TransformerName-tertiary'."
    end

    arc_activepower_losses =
        data.arc_activepower_flow_from_to[:, time_step] .+
        data.arc_activepower_flow_to_from[:, time_step]
    arc_reactivepower_losses =
        data.arc_reactivepower_flow_from_to[:, time_step] .+
        data.arc_reactivepower_flow_to_from[:, time_step]

    return _allocate_results_data(
        arc_names,
        bus_numbers,
        PSY.get_base_power(sys),
        from_bus,
        to_bus,
        data.bus_magnitude[:, time_step],
        data.bus_angles[:, time_step],
        data.bus_activepower_injection[:, time_step],
        data.bus_reactivepower_injection[:, time_step],
        data.bus_activepower_withdrawals[:, time_step],
        data.bus_reactivepower_withdrawals[:, time_step],
        data.arc_activepower_flow_from_to[:, time_step],
        data.arc_reactivepower_flow_from_to[:, time_step],
        data.arc_activepower_flow_to_from[:, time_step],
        data.arc_reactivepower_flow_to_from[:, time_step],
        arc_activepower_losses,
        arc_reactivepower_losses,
    )
end

"""
Modify the values in the given `System` to correspond to the given `PowerFlowData` such that
if a new `PowerFlowData` is constructed from the resulting system it is the same as `data`.
See also `write_powerflow_solution!`. NOTE that this assumes that `data` was initialized
from `sys` and then solved with no further modifications.
"""
function update_system!(sys::PSY.System, data::PowerFlowData; time_step = 1)
    # TODO: throw an error if there's a network reduction.
    nrd = PNM.get_network_reduction_data(get_power_network_matrix(data))
    if !isempty(PNM.get_reductions(nrd))
        error("update_system! does not support systems with network reductions.")
    end
    for bus in PSY.get_components(PSY.ACBus, sys)
        bus_number = data.bus_lookup[PSY.get_number(bus)]
        bus_type = data.bus_type[bus_number, time_step]  # use this instead of bus.bustype to account for PV -> PQ
        if bus_type == PSY.ACBusTypes.REF
            # For REF bus, voltage and angle are fixed; update active and reactive
            P_gen = data.bus_activepower_injection[bus_number, time_step]
            Q_gen = data.bus_reactivepower_injection[bus_number, time_step]
            _power_redistribution_ref(sys, P_gen, Q_gen, bus,
                DEFAULT_MAX_REDISTRIBUTION_ITERATIONS)
        elseif bus_type == PSY.ACBusTypes.PV
            # For PV bus, active and voltage are fixed; update reactive and angle
            Q_gen = data.bus_reactivepower_injection[bus_number, time_step]
            _reactive_power_redistribution_pv(sys, Q_gen, bus,
                DEFAULT_MAX_REDISTRIBUTION_ITERATIONS)
            PSY.set_angle!(bus, data.bus_angles[bus_number, time_step])
        elseif bus_type == PSY.ACBusTypes.PQ
            # For PQ bus, active and reactive are fixed; update voltage and angle
            Vm = data.bus_magnitude[bus_number, time_step]
            PSY.set_magnitude!(bus, Vm)
            PSY.set_angle!(bus, data.bus_angles[bus_number, time_step])
            # if it used to be a PV bus, also set the Q value:
            if bus.bustype == PSY.ACBusTypes.PV
                Q_gen = data.bus_reactivepower_injection[bus_number, time_step]
                _reactive_power_redistribution_pv(sys, Q_gen, bus,
                    DEFAULT_MAX_REDISTRIBUTION_ITERATIONS)
                # now both the Q and the Vm, Va are correct for this kind of buses
            end
        end
    end
end<|MERGE_RESOLUTION|>--- conflicted
+++ resolved
@@ -435,15 +435,7 @@
 """Set the power flow in the arcs that remain after network reduction. Called on the 
 `direct_branch_map` and `transformer3W_map` dictionaries."""
 function set_branch_flows_for_dict!(
-<<<<<<< HEAD
-    d::Union{
-        Dict{Tuple{Int, Int}, PSY.ACTransmission},
-        Dict{Tuple{Int, Int}, Tuple{PSY.ThreeWindingTransformer, Int}},
-    },
-=======
     d::Dict{Tuple{Int, Int}, Any},
->>>>>>> 35003e45
-    data::ACPowerFlowData,
     time_step::Int,
 )
     # if these asserts trigger, we may need to check for reverse(arc) too.
@@ -536,13 +528,8 @@
         end
     end
 
-<<<<<<< HEAD
-    # all arcs in these maps still exist in the reduced network.
-    set_branch_flows_for_dict!(
-=======
     nrd = PNM.get_network_reduction_data(get_power_network_matrix(data))
     both_branch_types = merge(
->>>>>>> 35003e45
         PNM.get_direct_branch_map(nrd),
         PNM.get_transformer3W_map(nrd),
     )
