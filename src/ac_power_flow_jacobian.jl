--- conflicted
+++ resolved
@@ -273,20 +273,13 @@
     Yb::SparseArrays.SparseMatrixCSC{ComplexF64, Int},
     Vm::Vector{Float64},
     θ::Vector{Float64},
-<<<<<<< HEAD
-    bus_from::Int, bus_to::Int,
-    row_from_p::Int, row_from_q::Int,
-    col_to_vm::Int, col_to_va::Int,
+    bus_from::Int, 
+    bus_to::Int,
+    row_from_p::Int, 
+    row_from_q::Int,
+    col_to_vm::Int, 
+    col_to_va::Int,
     bus_from_neighbors::Set{Int},
-=======
-    ix_f::Int,
-    ix_t::Int,
-    F_ix_f_r::Int,
-    F_ix_f_i::Int,
-    X_ix_t_fst::Int,
-    X_ix_t_snd::Int,
-    ix_f_neighbors::Set{Int},
->>>>>>> 8d6564d0
     ::Val{PSY.ACBusTypes.REF})
     # State variables are Active and Reactive Power Generated
     # F[2*i-1] := p[i] = p_flow[i] + p_load[i] - x[2*i-1]
@@ -303,20 +296,13 @@
     Yb::SparseArrays.SparseMatrixCSC{ComplexF64, Int},
     Vm::Vector{Float64},
     θ::Vector{Float64},
-<<<<<<< HEAD
-    bus_from::Int, bus_to::Int,
-    row_from_p::Int, row_from_q::Int,
-    col_to_vm::Int, col_to_va::Int,
+    bus_from::Int, 
+    bus_to::Int,
+    row_from_p::Int, 
+    row_from_q::Int,
+    col_to_vm::Int, 
+    col_to_va::Int,
     bus_from_neighbors::Set{Int},
-=======
-    ix_f::Int,
-    ix_t::Int,
-    F_ix_f_r::Int,
-    F_ix_f_i::Int,
-    X_ix_t_fst::Int,
-    X_ix_t_snd::Int,
-    ix_f_neighbors::Set{Int},
->>>>>>> 8d6564d0
     ::Val{PSY.ACBusTypes.PV})
     # State variables are Reactive Power Generated and Voltage Angle
     # F[2*i-1] := p[i] = p_flow[i] + p_load[i] - p_gen[i]
@@ -363,20 +349,13 @@
     Yb::SparseArrays.SparseMatrixCSC{ComplexF64, Int},
     Vm::Vector{Float64},
     θ::Vector{Float64},
-<<<<<<< HEAD
-    bus_from::Int, bus_to::Int,
-    row_from_p::Int, row_from_q::Int,
-    col_to_vm::Int, col_to_va::Int,
+    bus_from::Int, 
+    bus_to::Int,
+    row_from_p::Int, 
+    row_from_q::Int,
+    col_to_vm::Int, 
+    col_to_va::Int,
     bus_neighbors::Set{Int},
-=======
-    ix_f::Int,
-    ix_t::Int,
-    F_ix_f_r::Int,
-    F_ix_f_i::Int,
-    X_ix_t_fst::Int,
-    X_ix_t_snd::Int,
-    ix_f_neighbors::Set{Int},
->>>>>>> 8d6564d0
     ::Val{PSY.ACBusTypes.PQ})
     # State variables are Voltage Magnitude and Voltage Angle
     # Everything appears in everything
