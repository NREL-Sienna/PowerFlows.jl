--- conflicted
+++ resolved
@@ -79,16 +79,11 @@
     res = similar(x0)
     pf_function(res, x0)
 
-<<<<<<< HEAD
-    if sum(res) > MAX_INIT_RESIDUAL * (n_buses * 2)
-        @warn "Initial guess provided results in a large initial residual."
-=======
     if sum(res) > 10 * (n_buses * 2)
         _, ix = findmax(res)
         bx = ix <= n_buses ? ix : ix - n_buses
         bus_no = data.bus_lookup[bx]
         @warn "Initial guess provided results in a large initial residual. Largest residual at bus $bus_no"
->>>>>>> 8d6564d0
     end
 
     return PolarPowerFlow(
