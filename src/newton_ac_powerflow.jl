"""
    solve_powerflow!(pf::ACPowerFlow{<:ACPowerFlowSolverType}, system::PSY.System; kwargs...)

Solves the power flow in the system and writes the solution into the relevant structs.
Updates active and reactive power setpoints for generators and active and reactive
power flows for branches (calculated in the From - To direction and in the To - From direction).

Supports passing kwargs to the PF solver.

The bus types can be changed from PV to PQ if the reactive power limits are violated.

# Arguments
- `pf::ACPowerFlow{<:ACPowerFlowSolverType}`: The power flow solver instance, can be `MatrixOpACPowerFlow `, `NLSolveACPowerFlow`, `NewtonRaphsonACPowerFlow`, or `PowerFlows.LUACPowerFlow` (to be used for testing only).
- `system::PSY.System`: The power system model.
- `kwargs...`: Additional keyword arguments.

## Keyword Arguments
- `check_connectivity::Bool`: Checks if the grid is connected. Default is `true`.
- 'check_reactive_power_limits': if `true`, the reactive power limits are enforced by changing the respective bus types from PV to PQ. Default is `false`.
- `method`: (only for `NLSolve`) See NLSolve.jl documentation for available solvers.
- `xtol`: (only for `NLSolve`) Infinite norm difference in `x` between two successive iterates under which convergence is declared. Default is `0.0`.
- `ftol`: (only for `NLSolve`) Infinite norm of residuals under which convergence is declared. Default is `1e-8`.
- `iterations`: (only for `NLSolve`) Maximum number of iterations. Default is `1_000`.
- `store_trace`: (only for `NLSolve`) Should a trace of the optimization algorithm's state be stored? Default is `false`.
- `show_trace`: (only for `NLSolve`) Should a trace of the optimization algorithm's state be shown on `STDOUT`? Default is `false`.
- `extended_trace`: (only for `NLSolve`) Should additional algorithm internals be added to the state trace? Default is `false`.

# Returns
- `converged::Bool`: Indicates whether the power flow solution converged.
- The power flow results are written into the system struct.

# Examples

```julia
solve_ac_powerflow!(pf, sys)

# Passing kwargs
solve_ac_powerflow!(pf, sys; check_connectivity=false)

# Passing NLsolve arguments
solve_ac_powerflow!(pf, sys; method=:newton)
```
"""
function solve_powerflow!(
    pf::ACPowerFlow{<:ACPowerFlowSolverType},
    system::PSY.System;
    kwargs...,
)
    # converged must be defined in the outer scope to be visible for return
    converged = false
    time_step = 1
    with_units_base(system, PSY.UnitSystem.SYSTEM_BASE) do
        data = PowerFlowData(
            pf,
            system;
            check_connectivity = get(kwargs, :check_connectivity, true),
        )

        converged, V, Sbus_result =
            _ac_powerflow(data, pf, time_step; kwargs...)
        x = _calc_x(data, V, Sbus_result, time_step)

        if converged
            write_powerflow_solution!(
                system,
                x,
                data,
                get(kwargs, :maxIterations, DEFAULT_NR_MAX_ITER),
            )
            @info("PowerFlow solve converged, the results have been stored in the system")
        else
            @error("The powerflow solver returned convergence = $(converged)")
        end
    end

    return converged
end

"""
Similar to solve_powerflow!(pf, sys) but does not update the system struct with results.
Returns the results in a dictionary of dataframes.

## Examples

```julia
res = solve_powerflow(pf, sys)

# Passing NLsolve arguments
res = solve_powerflow(pf, sys; method=:newton)
```
"""
function solve_powerflow(
    pf::ACPowerFlow{<:ACPowerFlowSolverType},
    system::PSY.System;
    kwargs...,
)
    # df_results must be defined in the oueter scope first to be visible for return
    df_results = Dict{String, DataFrames.DataFrame}()
    converged = false
    time_step = 1
    with_units_base(system, PSY.UnitSystem.SYSTEM_BASE) do
        data = PowerFlowData(
            pf,
            system;
            check_connectivity = get(kwargs, :check_connectivity, true),
        )

        converged, V, Sbus_result = _ac_powerflow(data, pf, time_step; kwargs...)
        x = _calc_x(data, V, Sbus_result, time_step)

        if converged
            @info("PowerFlow solve converged, the results are exported in DataFrames")
            df_results = write_results(pf, system, data, x, time_step)
        else
            df_results = missing
            @error("The powerflow solver returned convergence = $(converged)")
        end
    end

    return df_results
end

"""
    solve_powerflow!(data::ACPowerFlowData; pf::ACPowerFlow{<:ACPowerFlowSolverType} = ACPowerFlow(), kwargs...)

Solve the multiperiod AC power flow problem for the given power flow data.

The bus types can be changed from PV to PQ if the reactive power limits are violated.

# Arguments
- `data::ACPowerFlowData`: The power flow data containing netwthe grid information and initial conditions.
- `pf::ACPowerFlow{<:ACPowerFlowSolverType}`: The power flow solver type. Defaults to `MatrixOpACPowerFlow `.
- `kwargs...`: Additional keyword arguments.

# Keyword Arguments
- `check_connectivity::Bool`: Checks if the grid is connected. Default is `true`.
- 'check_reactive_power_limits': if `true`, the reactive power limits are enforced by changing the respective bus types from PV to PQ. Default is `false`.
- `time_steps`: Specifies the time steps to solve. Defaults to sorting and collecting the keys of `data.timestep_map`.

# Returns
- `Nothing`. The results are written directly to the `data` object.

# Description
This function solves the AC power flow problem for each time step specified in `data`. 
It preallocates memory for the results and iterates over the sorted time steps. 
    For each time step, it calls the `_ac_powerflow` function to solve the power flow equations and updates the `data` object with the results. 
    If the power flow converges, it updates the active and reactive power injections, as well as the voltage magnitudes and angles for different bus types (REF, PV, PQ). 
    If the power flow does not converge, it sets the corresponding entries in `data` to `NaN`. 
    Finally, it calculates the branch power flows and updates the `data` object.

# Notes
- If the grid topology changes (e.g., tap positions of transformers or in-service status of branches), the admittance matrices `Yft` and `Ytf` must be updated.
- If `Yft` and `Ytf` change between time steps, the branch flow calculations must be moved inside the loop.

# Examples
```julia
solve_powerflow!(data)
```
"""
function solve_powerflow!(
    data::ACPowerFlowData;
    pf::ACPowerFlow{<:ACPowerFlowSolverType} = ACPowerFlow(),
    kwargs...,
)
    sorted_time_steps = get(kwargs, :time_steps, sort(collect(keys(data.timestep_map))))
    # preallocate results
    ts_converged = fill(false, length(sorted_time_steps))
    ts_V = zeros(Complex{Float64}, first(size(data.bus_type)), length(sorted_time_steps))
    ts_S = zeros(Complex{Float64}, first(size(data.bus_type)), length(sorted_time_steps))

    # TODO If anything in the grid topology changes, 
    #  e.g. tap positions of transformers or in service 
    #  status of branches, Yft and Ytf must be updated!
    Yft = data.power_network_matrix.yft
    Ytf = data.power_network_matrix.ytf
    fb = data.power_network_matrix.fb
    tb = data.power_network_matrix.tb

    for time_step in sorted_time_steps
        converged, V, Sbus_result =
            _ac_powerflow(data, pf, time_step; kwargs...)
        ts_converged[time_step] = converged
        ts_V[:, time_step] .= V
        ts_S[:, time_step] .= Sbus_result

        if converged
            ref, pv, pq = bus_type_idx(data, time_step)

            # write results to data:
            # write results for REF
            data.bus_activepower_injection[ref, time_step] .=
                real.(Sbus_result[ref]) .+ data.bus_activepower_withdrawals[ref, time_step]
            data.bus_reactivepower_injection[ref, time_step] .=
                imag.(Sbus_result[ref]) .+
                data.bus_reactivepower_withdrawals[ref, time_step]
            # write Q results for PV
            data.bus_reactivepower_injection[pv, time_step] .=
                imag.(Sbus_result[pv]) .+ data.bus_reactivepower_withdrawals[pv, time_step]
            # results for PQ buses do not need to be updated -> already consistent with inputs

            # write voltage results
            data.bus_magnitude[pq, time_step] .= abs.(V[pq])
            data.bus_angles[pq, time_step] .= angle.(V[pq])
            data.bus_angles[pv, time_step] .= angle.(V[pv])
        else
            data.bus_activepower_injection[:, time_step] .= NaN
            data.bus_activepower_withdrawals[:, time_step] .= NaN
            data.bus_reactivepower_injection[:, time_step] .= NaN
            data.bus_reactivepower_withdrawals[:, time_step] .= NaN
            data.bus_magnitude[:, time_step] .= NaN
            data.bus_angles[:, time_step] .= NaN
        end
    end

    # write branch flows
    # TODO if Yft, Ytf change between time steps, this must be moved inside the loop!
    Sft = ts_V[fb, :] .* conj.(Yft * ts_V)
    Stf = ts_V[tb, :] .* conj.(Ytf * ts_V)

    data.branch_activepower_flow_from_to .= real.(Sft)
    data.branch_reactivepower_flow_from_to .= imag.(Sft)
    data.branch_activepower_flow_to_from .= real.(Stf)
    data.branch_reactivepower_flow_to_from .= imag.(Stf)

    data.converged .= ts_converged

    return
end

function _ac_powerflow(
    data::ACPowerFlowData,
    pf::ACPowerFlow{<:ACPowerFlowSolverType},
    time_step::Int64;
    kwargs...,
)
    check_reactive_power_limits = get(kwargs, :check_reactive_power_limits, false)

    for _ in 1:MAX_REACTIVE_POWER_ITERATIONS
        converged, V, Sbus_result =
            _newton_powerflow(pf, data, time_step; kwargs...)
        if !converged || !check_reactive_power_limits ||
           _check_q_limit_bounds!(data, Sbus_result, time_step)
            return (converged, V, Sbus_result)
        end
    end

    @error("could not enforce reactive power limits after $MAX_REACTIVE_POWER_ITERATIONS")
    return (converged, V, Sbus_result)
end

function _check_q_limit_bounds!(
    data::ACPowerFlowData,
    Sbus_result::Vector{Complex{Float64}},
    time_step::Int64,
)
    bus_names = data.power_network_matrix.axes[1]
    within_limits = true
    bus_types = view(data.bus_type, :, time_step)
    for (ix, bt) in enumerate(bus_types)
        if bt == PSY.ACBusTypes.PV
            Q_gen = imag(Sbus_result[ix])
        else
            continue
        end

        if Q_gen <= data.bus_reactivepower_bounds[ix, time_step][1]
            @info "Bus $(bus_names[ix]) changed to PSY.ACBusTypes.PQ"
            within_limits = false
            data.bus_type[ix, time_step] = PSY.ACBusTypes.PQ
            data.bus_reactivepower_injection[ix, time_step] =
                data.bus_reactivepower_bounds[ix, time_step][1]
        elseif Q_gen >= data.bus_reactivepower_bounds[ix, time_step][2]
            @info "Bus $(bus_names[ix]) changed to PSY.ACBusTypes.PQ"
            within_limits = false
            data.bus_type[ix, time_step] = PSY.ACBusTypes.PQ
            data.bus_reactivepower_injection[ix, time_step] =
                data.bus_reactivepower_bounds[ix, time_step][2]
        else
            @debug "Within Limits"
        end
    end
    return within_limits
end

function _solve_powerflow!(
    pf::ACPowerFlow{<:ACPowerFlowSolverType},
    data::ACPowerFlowData,
    check_reactive_power_limits,
    time_step::Int64;
    kwargs...,
)
    for _ in 1:MAX_REACTIVE_POWER_ITERATIONS
        converged, V, Sbus_result =
            _newton_powerflow(pf, data, time_step; kwargs...)
        if !converged || !check_reactive_power_limits ||
           _check_q_limit_bounds!(data, Sbus_result, time_step)
            return converged, V, Sbus_result
        end
    end
    # todo: throw error? set converged to false? -> leave as is for now
    @error("could not enforce reactive power limits after $MAX_REACTIVE_POWER_ITERATIONS")
    return converged, V, Sbus_result
end

function bus_type_idx(
    data::ACPowerFlowData,
    time_step::Int64 = 1,
    bus_types::Tuple{Vararg{PSY.ACBusTypes}} = (
        PSY.ACBusTypes.REF,
        PSY.ACBusTypes.PV,
        PSY.ACBusTypes.PQ,
    ),
)
    # Find indices for each bus type
    return [
        findall(x -> x == bus_type, data.bus_type[:, time_step]) for bus_type in bus_types
    ]
end

function _update_V!(dx::Vector{Float64}, V::Vector{Complex{Float64}}, Vm::Vector{Float64},
    Va::Vector{Float64},
    pv::Vector{Int64}, pq::Vector{Int64}, dx_Va_pv::Vector{Int64}, dx_Va_pq::Vector{Int64},
    dx_Vm_pq::Vector{Int64})
    for (i, j) in zip(pv, dx_Va_pv)
        Va[i] -= dx[j]
    end

    for (i, j) in zip(pq, dx_Va_pq)
        Va[i] -= dx[j]
    end

    for (i, j) in zip(pq, dx_Vm_pq)
        Vm[i] -= dx[j]
    end

    V .= Vm .* exp.(1im .* Va)

    Vm .= abs.(V)
    Va .= angle.(V)
    return
end

function _update_F!(F::Vector{Float64}, Sbus_result::Vector{Complex{Float64}},
    mis::Vector{Complex{Float64}},
    dx_Va_pv::Vector{Int64}, dx_Va_pq::Vector{Int64}, dx_Vm_pq::Vector{Int64},
    V::Vector{Complex{Float64}}, Ybus::SparseMatrixCSC{Complex{Float64}, Int64},
    Sbus::Vector{Complex{Float64}},
    pv::Vector{Int64}, pq::Vector{Int64})

    #mis .= V .* conj.(Ybus * V) .- Sbus
    LinearAlgebra.mul!(Sbus_result, Ybus, V)
    Sbus_result .= V .* conj(Sbus_result)
    mis .= Sbus_result .- Sbus

    for (i, j) in zip(dx_Va_pv, pv)
        F[i] = real(mis[j])
    end

    for (i, j) in zip(dx_Va_pq, pq)
        F[i] = real(mis[j])
    end

    for (i, j) in zip(dx_Vm_pq, pq)
        F[i] = imag(mis[j])
    end
    return
end

function _update_dSbus_dV!(rows::Vector{Int32}, cols::Vector{Int32},
    V::Vector{Complex{Float64}}, Ybus::SparseMatrixCSC{Complex{Float64}, Int64},
    diagV::LinearAlgebra.Diagonal{Complex{Float64}, Vector{Complex{Float64}}},
    diagVnorm::LinearAlgebra.Diagonal{Complex{Float64}, Vector{Complex{Float64}}},
    diagIbus::LinearAlgebra.Diagonal{Complex{Float64}, Vector{Complex{Float64}}},
    diagIbus_diag::Vector{Complex{Float64}},
    dSbus_dVa::SparseMatrixCSC{Complex{Float64}, Int32},
    dSbus_dVm::SparseMatrixCSC{Complex{Float64}, Int32},
    r_dSbus_dVa::SparseMatrixCSC{Float64, Int32},
    r_dSbus_dVm::SparseMatrixCSC{Float64, Int32},
    i_dSbus_dVa::SparseMatrixCSC{Float64, Int32},
    i_dSbus_dVm::SparseMatrixCSC{Float64, Int32},
    Ybus_diagVnorm::SparseMatrixCSC{Complex{Float64}, Int32},
    conj_Ybus_diagVnorm::SparseMatrixCSC{Complex{Float64}, Int32},
    diagV_conj_Ybus_diagVnorm::SparseMatrixCSC{Complex{Float64}, Int32},
    conj_diagIbus::LinearAlgebra.Diagonal{Complex{Float64}, Vector{Complex{Float64}}},
    conj_diagIbus_diagVnorm::LinearAlgebra.Diagonal{
        Complex{Float64},
        Vector{Complex{Float64}},
    },
    Ybus_diagV::SparseMatrixCSC{Complex{Float64}, Int32},
    conj_Ybus_diagV::SparseMatrixCSC{Complex{Float64}, Int32})
    for i in eachindex(V)
        diagV[i, i] = V[i]
        diagVnorm[i, i] = V[i] / abs(V[i])
    end

    # manually calculate the diagIbus matrix
    LinearAlgebra.mul!(diagIbus_diag, Ybus, V)
    for i in eachindex(V)
        diagIbus[i, i] = diagIbus_diag[i]
    end

    # use the available matrices temporarily to calculate the dSbus_dV matrices
    # original formula:
    # dSbus_dVm .= diagV * conj.(Ybus * diagVnorm) + conj.(diagIbus) * diagVnorm
    # non-allocating version:

    LinearAlgebra.mul!(Ybus_diagVnorm, Ybus, diagVnorm)
    conj_Ybus_diagVnorm .= conj.(Ybus_diagVnorm)
    LinearAlgebra.mul!(diagV_conj_Ybus_diagVnorm, diagV, conj_Ybus_diagVnorm)
    conj_diagIbus .= conj.(diagIbus)
    LinearAlgebra.mul!(conj_diagIbus_diagVnorm, conj_diagIbus, diagVnorm)

    dSbus_dVm .= diagV_conj_Ybus_diagVnorm
    LinearAlgebra.axpy!(1, conj_diagIbus_diagVnorm, dSbus_dVm)

    # original formula:
    # dSbus_dVa .= 1im * diagV * conj.(diagIbus - Ybus * diagV)
    # non-allocating version:
    LinearAlgebra.mul!(Ybus_diagV, Ybus, diagV)
    # Take the conjugate of the result (conj(Ybus * diagV)); conj_diagIbus is already available
    conj_Ybus_diagV .= conj.(Ybus_diagV)

    # write the result of conj.(diagIbus - Ybus * diagV) in conj_Ybus_diagV
    LinearAlgebra.axpby!(1, conj_diagIbus, -1, conj_Ybus_diagV)

    # Multiply the result by diagV
    LinearAlgebra.mul!(dSbus_dVa, diagV, conj_Ybus_diagV)

    # Now multiply by 1im to get the final result
    #dSbus_dVa .*= 1im
    LinearAlgebra.mul!(dSbus_dVa, dSbus_dVa, 1im)

    # this loop is slower so we should use vectorize assignments below
    # for c in cols
    #     for r in rows
    #         r_dSbus_dVa[r, c] = real(dSbus_dVa[r, c])
    #         i_dSbus_dVa[r, c] = imag(dSbus_dVa[r, c])
    #         r_dSbus_dVm[r, c] = real(dSbus_dVm[r, c])
    #         i_dSbus_dVm[r, c] = imag(dSbus_dVm[r, c])
    #     end
    # end

    # sometimes can allocate so we have to use the for loop above
    r_dSbus_dVa .= real.(dSbus_dVa)
    r_dSbus_dVm .= real.(dSbus_dVm)
    i_dSbus_dVa .= imag.(dSbus_dVa)
    i_dSbus_dVm .= imag.(dSbus_dVm)
    return
end

function _update_submatrix!(
    A::SparseMatrixCSC,
    B::SparseMatrixCSC,
    rows_A::Vector{Int64},
    cols_A::Vector{Int64},
    rows_B::Vector{Int64},
    cols_B::Vector{Int64},
)
    for idj in eachindex(cols_A)
        for idi in eachindex(rows_A)
            A[rows_A[idi], cols_A[idj]] = B[rows_B[idi], cols_B[idj]]
        end
    end
    return
end

function _update_J!(J::SparseMatrixCSC,
    r_dSbus_dVa::SparseMatrixCSC,
    r_dSbus_dVm::SparseMatrixCSC,
    i_dSbus_dVa::SparseMatrixCSC,
    i_dSbus_dVm::SparseMatrixCSC,
    pvpq::Vector{Int64},
    pq::Vector{Int64},
    j_pvpq::Vector{Int64},
    j_pq::Vector{Int64},
)
    _update_submatrix!(J, r_dSbus_dVa, j_pvpq, j_pvpq, pvpq, pvpq)
    _update_submatrix!(J, r_dSbus_dVm, j_pvpq, j_pq, pvpq, pq)
    _update_submatrix!(J, i_dSbus_dVa, j_pq, j_pvpq, pq, pvpq)
    _update_submatrix!(J, i_dSbus_dVm, j_pq, j_pq, pq, pq)
    return
end

function _calc_x(
    data::ACPowerFlowData,
    V::Vector{Complex{Float64}},
    Sbus_result::Vector{Complex{Float64}},
    time_step::Int64,
)
    Vm = abs.(V)
    Va = angle.(V)
    n_buses = length(V)
    # mock the expected x format, where the values depend on the type of the bus:
    x = zeros(Float64, 2 * n_buses)
    bus_types = view(data.bus_type, :, time_step)
    for (ix, bt) in enumerate(bus_types)
        if bt == PSY.ACBusTypes.REF
            # When bustype == REFERENCE PSY.Bus, state variables are Active and Reactive Power Generated
            x[2 * ix - 1] = real(Sbus_result[ix]) + data.bus_activepower_withdrawals[ix]
            x[2 * ix] = imag(Sbus_result[ix]) + data.bus_reactivepower_withdrawals[ix]
        elseif bt == PSY.ACBusTypes.PV
            # When bustype == PV PSY.Bus, state variables are Reactive Power Generated and Voltage Angle
            x[2 * ix - 1] = imag(Sbus_result[ix]) + data.bus_reactivepower_withdrawals[ix]
            x[2 * ix] = Va[ix]
        elseif bt == PSY.ACBusTypes.PQ
            # When bustype == PQ PSY.Bus, state variables are Voltage Magnitude and Voltage Angle
            x[2 * ix - 1] = Vm[ix]
            x[2 * ix] = Va[ix]
        end
    end
    return x
end

function _preallocate_J(
    rows::Vector{Int32},
    cols::Vector{Int32},
    pvpq::Vector{Int64},
    pq::Vector{Int64},
)
    J_block = SparseMatrixCSC{Float64, Int32}(
        sparse(rows, cols, 0.0, maximum(rows), maximum(cols)),
    )
    J = [J_block[pvpq, pvpq] J_block[pvpq, pq]; J_block[pq, pvpq] J_block[pq, pq]]
    return J
end

function _newton_powerflow(
    pf::ACPowerFlow{MatrixOpACPowerFlow},
    data::ACPowerFlowData,
    time_step::Int64;
    kwargs...,
)
    # Fetch maxIterations and tol from kwargs, or use defaults if not provided
    maxIterations = get(kwargs, :maxIterations, DEFAULT_NR_MAX_ITER)
    tol = get(kwargs, :tol, DEFAULT_NR_TOL)
    i = 0

    Ybus = data.power_network_matrix.data

    # Find indices for each bus type
    ref, pv, pq = bus_type_idx(data, time_step)
    pvpq = [pv; pq]

    # nref = length(ref)
    npv = length(pv)
    npq = length(pq)
    npvpq = npv + npq

    Vm = data.bus_magnitude[:, time_step]
    Va = data.bus_angles[:, time_step]
    V = zeros(Complex{Float64}, length(Vm))
    V .= Vm .* exp.(1im .* Va)

    # early return if only ref buses present - no need to solve the power flow
    converged = npvpq == 0
    if converged
        # if only ref buses present, we do not need to enter the power flow loop
        Sbus_result = V .* conj(Ybus * V)
        return (converged, V, Sbus_result)
    end

    # we need to define lookups for mappings of pv, pq buses onto the internal J indexing
    pvpq_lookup = zeros(Int64, maximum([ref; pvpq]) + 1)
    pvpq_lookup[pvpq] .= 1:npvpq
    pq_lookup = zeros(Int64, maximum([ref; pvpq]) + 1)
    pq_lookup[pq] .= 1:npq

    # define the internal J indexing using the lookup arrays
    j_pvpq = pvpq_lookup[pvpq]
    j_pq = npvpq .+ pq_lookup[pq]

    # indices for updating of V
    dx_Va_pv = Vector{Int64}([1:npv...])
    dx_Va_pq = Vector{Int64}([(npv + 1):(npv + npq)...])
    dx_Vm_pq = Vector{Int64}([(npv + npq + 1):(npv + 2 * npq)...])

    Sbus =
        data.bus_activepower_injection[:, time_step] -
        data.bus_activepower_withdrawals[:, time_step] +
        1im * (
            data.bus_reactivepower_injection[:, time_step] -
            data.bus_reactivepower_withdrawals[:, time_step]
        )

    # Pre-allocate mis and F and create views for the respective real and imaginary sections of the arrays:
    mis = zeros(Complex{Float64}, length(V))
    Sbus_result = zeros(Complex{Float64}, length(V))
    F = zeros(Float64, npvpq + npq)
    mis .= V .* conj.(Ybus * V) .- Sbus
    F .= [real(mis[pvpq]); imag(mis[pq])]

    # preallocate Jacobian matrix and arrays for calculating dSbus_dVa, dSbus_dVm
    rows, cols = SparseArrays.findnz(Ybus)

    # Convert rows and cols to Int32
    rows = Int32.(rows)
    cols = Int32.(cols)

    #diagV = sparse(1:n_buses, 1:n_buses, V)
    diagV = LinearAlgebra.Diagonal(V)
    diagIbus_diag = zeros(Complex{Float64}, size(V, 1))
    diagIbus = LinearAlgebra.Diagonal(diagIbus_diag)

    diagVnorm = LinearAlgebra.Diagonal(V ./ abs.(V))

    Ybus_diagVnorm = sparse(rows, cols, Complex{Float64}(0))
    conj_Ybus_diagVnorm = sparse(rows, cols, Complex{Float64}(0))
    diagV_conj_Ybus_diagVnorm = sparse(rows, cols, Complex{Float64}(0))
    conj_diagIbus = conj.(diagIbus)
    conj_diagIbus_diagVnorm = conj.(diagIbus)
    Ybus_diagV = sparse(rows, cols, Complex{Float64}(0))
    conj_Ybus_diagV = sparse(rows, cols, Complex{Float64}(0))

    dSbus_dVm = sparse(rows, cols, Complex{Float64}(0))
    dSbus_dVa = sparse(rows, cols, Complex{Float64}(0))
    r_dSbus_dVa = sparse(rows, cols, Float64(0))
    r_dSbus_dVm = sparse(rows, cols, Float64(0))
    i_dSbus_dVa = sparse(rows, cols, Float64(0))
    i_dSbus_dVm = sparse(rows, cols, Float64(0))

    # maybe use this in the future?
    # pvpq_rows = pvpq_lookup[rows][pvpq_lookup[rows] .!= 0]
    # pvpq_cols = pvpq_lookup[cols][pvpq_lookup[cols] .!= 0]
    # pq_rows = pq_lookup[rows][pq_lookup[rows] .!= 0] 
    # pq_cols = pq_lookup[cols][pq_lookup[cols] .!= 0]

    J = _preallocate_J(rows, cols, pvpq, pq)
    cache = KLULinSolveCache(J)

    while i < maxIterations && !converged
        i += 1

        _update_dSbus_dV!(rows, cols, V, Ybus, diagV, diagVnorm, diagIbus, diagIbus_diag,
            dSbus_dVa, dSbus_dVm, r_dSbus_dVa, r_dSbus_dVm, i_dSbus_dVa, i_dSbus_dVm,
            Ybus_diagVnorm, conj_Ybus_diagVnorm, diagV_conj_Ybus_diagVnorm,
            conj_diagIbus, conj_diagIbus_diagVnorm, Ybus_diagV, conj_Ybus_diagV)

        # todo: improve pvpq, pq, j_pvpq, j_pq (use more specific indices)
        _update_J!(
            J,
            r_dSbus_dVa,
            r_dSbus_dVm,
            i_dSbus_dVa,
            i_dSbus_dVm,
            pvpq,
            pq,
            j_pvpq,
            j_pq,
        )

        # Workaround for the issue with KLU.klu_l_factor
        # background: KLU.klu_l_factor does not work properly with the preallocated J matrix with dummy values
        # the workaround is to initialize the numeric object here in the loop once and then refactorize the matrix in the loop inplace
        if i == 1
            symbolic_factor!(cache, J)
        end

        try
            # factorize the numeric object of KLU inplace, while reusing the symbolic object
            numeric_refactor!(cache, J)

            # solve inplace - the results are written to F, so that we must use F instead of dx for updating V
            solve!(cache, F)
        catch e
            @error("KLU factorization failed: $e")
            return (converged, V, Sbus_result)
        end

        # KLU.solve! overwrites F with the solution instead of returning it as dx, so -F is used here to update V
        _update_V!(F, V, Vm, Va, pv, pq, dx_Va_pv, dx_Va_pq, dx_Vm_pq)

        # here F is mismatch again
        _update_F!(F, Sbus_result, mis, dx_Va_pv, dx_Va_pq, dx_Vm_pq, V, Ybus, Sbus, pv, pq)

        converged = norm(F, Inf) < tol
    end

    if !converged
        V .*= NaN
        Sbus_result .*= NaN
        @error("The powerflow solver with KLU did not converge after $i iterations")
    else
        if pf.calc_loss_factors
<<<<<<< HEAD
            data.loss_factors[ref, :] .= 0.0
=======
            data.loss_factors[ref, :] .= 1.0  # this will not be necessary once we have a full J for all buses
>>>>>>> a851fe94
            penalty_factors!(
                J,
                collect(real.(hcat(dSbus_dVa[ref, pvpq], dSbus_dVm[ref, pq]))[:]),
                view(data.loss_factors, pvpq, time_step), collect(1:npvpq))
        end
        @info("The powerflow solver with KLU converged after $i iterations")
    end

    return (converged, V, Sbus_result)
end<|MERGE_RESOLUTION|>--- conflicted
+++ resolved
@@ -681,11 +681,7 @@
         @error("The powerflow solver with KLU did not converge after $i iterations")
     else
         if pf.calc_loss_factors
-<<<<<<< HEAD
-            data.loss_factors[ref, :] .= 0.0
-=======
             data.loss_factors[ref, :] .= 1.0  # this will not be necessary once we have a full J for all buses
->>>>>>> a851fe94
             penalty_factors!(
                 J,
                 collect(real.(hcat(dSbus_dVa[ref, pvpq], dSbus_dVm[ref, pq]))[:]),
