abstract type PowerFlowContainer end

"""
Trait signifying whether the `PowerFlowContainer` can represent multi-period data. Must be
implemented for all concrete subtypes.
"""
supports_multi_period(x::PowerFlowContainer) =
    throw(
        IS.NotImplementedError(
            "supports_multi_period must be implemented for $(typeof(x))"),
    )

"A `PowerFlowContainer` that represents its data as a `PSY.System`"
abstract type SystemPowerFlowContainer <: PowerFlowContainer end

get_system(container::SystemPowerFlowContainer) = container.system

"""
Structure containing all the data required for the evaluation of the power
flows and angles, as well as these ones.

# Arguments:
- `bus_lookup::Dict{Int, Int}`:
        dictionary linking the system's bus number with the rows of either
        "power_network_matrix" or "aux_network_matrix".
- `branch_lookup::Dict{String, Int}`:
        dictionary linking the branch name with the column name of either the
        "power_network_matrix" or "aux_network_matrix".
- `bus_activepower_injection::Matrix{Float64}`:
        "(b, t)" matrix containing the bus active power injection. b: number of
        buses, t: number of time period.
- `bus_reactivepower_injection::Matrix{Float64}`:
        "(b, t)" matrix containing the bus reactive power injection. b: number
        of buses, t: number of time period.
- `bus_activepower_withdrawals::Matrix{Float64}`:
        "(b, t)" matrix containing the bus reactive power withdrawals. b:
        number of buses, t: number of time period.
- `bus_reactivepower_withdrawals::Matrix{Float64}`:
        "(b, t)" matrix containing the bus reactive power withdrawals. b:
        number of buses, t: number of time period.
- `bus_reactivepower_bounds::Matrix{Float64}`:
        "(b, t)" matrix containing upper and lower bounds for the reactive supply at each
        bus at each time period.
- `bus_type::Matrix{PSY.ACBusTypes}`:
        "(b, t)" matrix containing type of buses present in the system, ordered
        according to "bus_lookup," at each time period.
- `bus_magnitude::Matrix{Float64}`:
        "(b, t)" matrix containing the bus magnitudes, ordered according to
        "bus_lookup". b: number of buses, t: number of time period.
- `bus_angles::Matrix{Float64}`:
        "(b, t)" matrix containing the bus angles, ordered according to
        "bus_lookup". b: number of buses, t: number of time period.
- `branch_activepower_flow_from_to::Matrix{Float64}`:
        "(br, t)" matrix containing the active power flows measured at the `from` bus,
        ordered according to "branch_lookup". br: number of branches, t: number of time
        period.
- `branch_reactivepower_flow_from_to::Matrix{Float64}`:
        "(br, t)" matrix containing the reactive power flows measured at the `from` bus,
        ordered according to "branch_lookup". br: number of branches, t: number of time
        period.
- `branch_activepower_flow_to_from::Matrix{Float64}`:
        "(br, t)" matrix containing the active power flows measured at the `to` bus, ordered
        according to "branch_lookup". br: number of branches, t: number of time period.
- `branch_reactivepower_flow_to_from::Matrix{Float64}`:
        "(br, t)" matrix containing the reactive power flows measured at the `to` bus,
        ordered according to "branch_lookup". br: number of branches, t: number of time
        period.
- `timestep_map::Dict{Int, S}`:
        dictonary mapping the number of the time periods (corresponding to the
        column number of the previosly mentioned matrices) and their names.
- `valid_ix::Vector{Int}`:
        vector containing the indeces of not slack buses
- `power_network_matrix::M`:
        matrix used for the evaluation of either the power flows or bus angles,
        depending on the method considered.
- `aux_network_matrix::N`:
        matrix used for the evaluation of either the power flows or bus angles,
        depending on the method considered.
- `neighbors::Vector{Set{Int}}`: Vector with the sets of adjacent buses.
"""
struct PowerFlowData{
    M <: PNM.PowerNetworkMatrix,
    N <: Union{PNM.PowerNetworkMatrix, Nothing},
} <: PowerFlowContainer
    bus_lookup::Dict{Int, Int}
    branch_lookup::Dict{String, Int}
    bus_activepower_injection::Matrix{Float64}
    bus_reactivepower_injection::Matrix{Float64}
    bus_activepower_withdrawals::Matrix{Float64}
    bus_reactivepower_withdrawals::Matrix{Float64}
    bus_reactivepower_bounds::Matrix{Vector{Float64}}
    bus_type::Matrix{PSY.ACBusTypes}
    branch_type::Vector{DataType}
    bus_magnitude::Matrix{Float64}
    bus_angles::Matrix{Float64}
    branch_activepower_flow_from_to::Matrix{Float64}
    branch_reactivepower_flow_from_to::Matrix{Float64}
    branch_activepower_flow_to_from::Matrix{Float64}
    branch_reactivepower_flow_to_from::Matrix{Float64}
    timestep_map::Dict{Int, String}
    valid_ix::Vector{Int}
    power_network_matrix::M
    aux_network_matrix::N
    neighbors::Vector{Set{Int}}
end

get_bus_lookup(pfd::PowerFlowData) = pfd.bus_lookup
get_branch_lookup(pfd::PowerFlowData) = pfd.branch_lookup
get_bus_activepower_injection(pfd::PowerFlowData) = pfd.bus_activepower_injection
get_bus_reactivepower_injection(pfd::PowerFlowData) = pfd.bus_reactivepower_injection
get_bus_activepower_withdrawals(pfd::PowerFlowData) = pfd.bus_activepower_withdrawals
get_bus_reactivepower_withdrawals(pfd::PowerFlowData) = pfd.bus_reactivepower_withdrawals
get_bus_reactivepower_bounds(pfd::PowerFlowData) = pfd.bus_reactivepower_bounds
get_bus_type(pfd::PowerFlowData) = pfd.bus_type
get_branch_type(pfd::PowerFlowData) = pfd.branch_type
get_bus_magnitude(pfd::PowerFlowData) = pfd.bus_magnitude
get_bus_angles(pfd::PowerFlowData) = pfd.bus_angles
get_branch_activepower_flow_from_to(pfd::PowerFlowData) =
    pfd.branch_activepower_flow_from_to
get_branch_reactivepower_flow_from_to(pfd::PowerFlowData) =
    pfd.branch_reactivepower_flow_from_to
get_branch_activepower_flow_to_from(pfd::PowerFlowData) =
    pfd.branch_activepower_flow_to_from
get_branch_reactivepower_flow_to_from(pfd::PowerFlowData) =
    pfd.branch_reactivepower_flow_to_from
get_timestep_map(pfd::PowerFlowData) = pfd.timestep_map
get_valid_ix(pfd::PowerFlowData) = pfd.valid_ix
get_power_network_matrix(pfd::PowerFlowData) = pfd.power_network_matrix
get_aux_network_matrix(pfd::PowerFlowData) = pfd.aux_network_matrix
get_neighbor(pfd::PowerFlowData) = pfd.neighbors
supports_multi_period(::PowerFlowData) = true

function clear_injection_data!(pfd::PowerFlowData)
    pfd.bus_activepower_injection .= 0.0
    pfd.bus_reactivepower_injection .= 0.0
    pfd.bus_activepower_withdrawals .= 0.0
    pfd.bus_reactivepower_withdrawals .= 0.0
    return
end

# AC Power Flow Data
# TODO -> MULTI PERIOD: AC Power Flow Data
function _calculate_neighbors(
    Yb::PNM.Ybus{
        Tuple{Vector{Int64}, Vector{Int64}},
        Tuple{Dict{Int64, Int64}, Dict{Int64, Int64}},
    },
)
    I, J, V = SparseArrays.findnz(Yb.data)
    neighbors = [Set{Int}([i]) for i in 1:length(Yb.axes[1])]
    for nz in eachindex(V)
        push!(neighbors[I[nz]], J[nz])
        push!(neighbors[J[nz]], I[nz])
    end
    return neighbors
end

"""
Function for the definition of the PowerFlowData strucure given the System
data, number of time periods to consider and their names.
Calling this function will not evaluate the power flows and angles.
NOTE: use it for AC power flow computations.

# Arguments:
- `::ACPowerFlow`:
        use ACPowerFlow() to evaluate the AC PF.
- `sys::PSY.System`:
        container storing the system data to consider in the PowerFlowData
        structure.
- `time_steps::Int`:
        number of time periods to consider in the PowerFlowData structure. It
        defines the number of columns of the matrices used to store data.
        Default value = 1.
- `timestep_names::Vector{String}`:
        names of the time periods defines by the argmunet "time_steps". Default
        value = String[].
- `check_connectivity::Bool`:
        Perform connectivity check on the network matrix. Default value = true.

WARNING: functions for the evaluation of the multi-period AC PF still to be implemented.
"""
function PowerFlowData(
    ::ACPowerFlow{<:ACPowerFlowSolverType},
    sys::PSY.System;
    time_steps::Int = 1,
    timestep_names::Vector{String} = String[],
    check_connectivity::Bool = true)

    # assign timestep_names
    # timestep names are then allocated in a dictionary to map matrix columns
    if time_steps != 0
        if length(timestep_names) == 0
            timestep_names = [string(i) for i in 1:time_steps]
        elseif length(timestep_names) != time_steps
            error("timestep_names field must have same length as time_steps")
        end
    end

    timestep_map = Dict(zip([i for i in 1:time_steps], timestep_names))

    # get data for calculations
    power_network_matrix = PNM.Ybus(sys; check_connectivity = check_connectivity)

    # get number of buses and branches
    n_buses = length(axes(power_network_matrix, 1))
    buses = PNM.get_buses(sys)
    ref_bus_positions = PNM.find_slack_positions(buses)

    branches = PNM.get_ac_branches(sys)
    n_branches = length(branches)

    bus_lookup = power_network_matrix.lookup[2]
    branch_lookup = Dict{String, Int}()
    temp_bus_map = Dict{Int, String}(
        PSY.get_number(b) => PSY.get_name(b) for b in PSY.get_components(PSY.Bus, sys)
    )
    branch_types = Vector{DataType}(undef, n_branches)
    for (ix, b) in enumerate(branches)
        branch_lookup[PSY.get_name(b)] = ix
        branch_types[ix] = typeof(b)
    end

<<<<<<< HEAD
    bus_reactivepower_bounds = Vector{Vector{Float64}}(undef, n_buses)
    for i in 1:n_buses
        bus_reactivepower_bounds[i] = [0.0, 0.0]
    end
    _get_reactive_power_bound!(bus_reactivepower_bounds, bus_lookup, sys)
=======
    timestep_map = Dict(1 => "1")
>>>>>>> 7582e6df
    valid_ix = setdiff(1:n_buses, ref_bus_positions)
    neighbors = _calculate_neighbors(power_network_matrix)
    aux_network_matrix = nothing

    return make_powerflowdata(
        sys,
        time_steps,
        power_network_matrix,
        aux_network_matrix,
        n_buses,
        n_branches,
        bus_lookup,
        branch_lookup,
        temp_bus_map,
        branch_types,
        timestep_map,
        valid_ix,
        neighbors,
    )
end

# DC Power Flow Data based on ABA and BA matrices
"""
Function for the definition of the PowerFlowData strucure given the System
data, number of time periods to consider and their names.
Calling this function will not evaluate the power flows and angles.
NOTE: use it for DC power flow computations.

# Arguments:
- `::DCPowerFlow`:
        use DCPowerFlow() to store the ABA matrix as power_network_matrix and
        the BA matrix as aux_network_matrix.
- `sys::PSY.System`:
        container storing the system data to consider in the PowerFlowData
        structure.
- `time_steps::Int`:
        number of time periods to consider in the PowerFlowData structure. It
        defines the number of columns of the matrices used to store data.
        Default value = 1.
- `timestep_names::Vector{String}`:
        names of the time periods defines by the argmunet "time_steps". Default
        value = String[].
- `check_connectivity::Bool`:
        Perform connectivity check on the network matrix. Default value = true.
"""
function PowerFlowData(
    ::DCPowerFlow,
    sys::PSY.System;
    time_steps::Int = 1,
    timestep_names::Vector{String} = String[],
    check_connectivity::Bool = true)

    # assign timestep_names
    # timestep names are then allocated in a dictionary to map matrix columns
    if length(timestep_names) == 0
        timestep_names = [string(i) for i in 1:time_steps]
    elseif length(timestep_names) != time_steps
        error("timestep_names field must have same length as time_steps")
    end

    # get the network matrices
    power_network_matrix = PNM.ABA_Matrix(sys; factorize = true)
    aux_network_matrix = PNM.BA_Matrix(sys)

    # get number of buses and branches
    n_buses = length(axes(aux_network_matrix, 1))
    n_branches = length(axes(aux_network_matrix, 2))

    bus_lookup = aux_network_matrix.lookup[1]
    branch_lookup = aux_network_matrix.lookup[2]
    temp_bus_map = Dict{Int, String}(
        PSY.get_number(b) => PSY.get_name(b) for b in PSY.get_components(PSY.ACBus, sys)
    )
    valid_ix = setdiff(1:n_buses, aux_network_matrix.ref_bus_positions)
    return make_dc_powerflowdata(
        sys,
        time_steps,
        timestep_names,
        power_network_matrix,
        aux_network_matrix,
        n_buses,
        n_branches,
        bus_lookup,
        branch_lookup,
        temp_bus_map,
        valid_ix,
    )
end

# DC Power Flow Data with PTDF matrix
"""
Function for the definition of the PowerFlowData strucure given the System
data, number of time periods to consider and their names.
Calling this function will not evaluate the power flows and angles.
NOTE: use it for DC power flow computations.

# Arguments:
- `::PTDFDCPowerFlow`:
        use PTDFDCPowerFlow() to store the PTDF matrix as power_network_matrix
        and the ABA matrix as aux_network_matrix.
- `sys::PSY.System`:
        container storing the system data to consider in the PowerFlowData
        structure.
- `time_steps::Int`:
        number of time periods to consider in the PowerFlowData structure. It
        defines the number of columns of the matrices used to store data.
        Default value = 1.
- `timestep_names::Vector{String}`:
        names of the time periods defines by the argmunet "time_steps". Default
        value = String[].
"""

function PowerFlowData(
    ::PTDFDCPowerFlow,
    sys::PSY.System;
    time_steps::Int = 1,
    timestep_names::Vector{String} = String[],
    check_connectivity::Bool = true)

    # assign timestep_names
    # timestep names are then allocated in a dictionary to map matrix columns
    if time_steps != 0
        if length(timestep_names) == 0
            timestep_names = [string(i) for i in 1:time_steps]
        elseif length(timestep_names) != time_steps
            error("timestep_names field must have same length as time_steps")
        end
    end

    # get the network matrices
    power_network_matrix = PNM.PTDF(sys)
    aux_network_matrix = PNM.ABA_Matrix(sys; factorize = true)

    # get number of buses and branches
    n_buses = length(axes(power_network_matrix, 1))
    n_branches = length(axes(power_network_matrix, 2))

    bus_lookup = power_network_matrix.lookup[1]
    branch_lookup = power_network_matrix.lookup[2]
    temp_bus_map = Dict{Int, String}(
        PSY.get_number(b) => PSY.get_name(b) for b in PSY.get_components(PSY.Bus, sys)
    )
    valid_ix = setdiff(1:n_buses, aux_network_matrix.ref_bus_positions)
    return make_dc_powerflowdata(
        sys,
        time_steps,
        timestep_names,
        power_network_matrix,
        aux_network_matrix,
        n_buses,
        n_branches,
        bus_lookup,
        branch_lookup,
        temp_bus_map,
        valid_ix,
    )
end

# DC Power Flow Data with virtual PTDF matrix
"""
Function for the definition of the PowerFlowData strucure given the System
data, number of time periods to consider and their names.
Calling this function will not evaluate the power flows and angles.
NOTE: use it for DC power flow computations.

# Arguments:
- `::PTDFDCPowerFlow`:
        use vPTDFDCPowerFlow() to store the Virtual PTDF matrix as
        power_network_matrix and the ABA matrix as aux_network_matrix.
- `sys::PSY.System`:
        container storing the system data to consider in the PowerFlowData
        structure.
- `time_steps::Int`:
        number of time periods to consider in the PowerFlowData structure. It
        defines the number of columns of the matrices used to store data.
        Default value = 1.
- `timestep_names::Vector{String}`:
        names of the time periods defines by the argmunet "time_steps". Default
        value = String[].
"""
function PowerFlowData(
    ::vPTDFDCPowerFlow,
    sys::PSY.System;
    time_steps::Int = 1,
    timestep_names::Vector{String} = String[],
    check_connectivity::Bool = true)

    # assign timestep_names
    # timestep names are then allocated in a dictionary to map matrix columns
    if time_steps != 0
        if length(timestep_names) == 0
            timestep_names = [string(i) for i in 1:time_steps]
        elseif length(timestep_names) != time_steps
            error("timestep_names field must have same length as time_steps")
        end
    end

    # get the network matrices
    power_network_matrix = PNM.VirtualPTDF(sys) # evaluates an empty virtual PTDF
    aux_network_matrix = PNM.ABA_Matrix(sys; factorize = true)

    # get number of buses and branches
    n_buses = length(axes(power_network_matrix, 2))
    n_branches = length(axes(power_network_matrix, 1))

    bus_lookup = power_network_matrix.lookup[2]
    branch_lookup = power_network_matrix.lookup[1]
    temp_bus_map = Dict{Int, String}(
        PSY.get_number(b) => PSY.get_name(b) for b in PSY.get_components(PSY.Bus, sys)
    )
    valid_ix = setdiff(1:n_buses, aux_network_matrix.ref_bus_positions)
    return make_dc_powerflowdata(
        sys,
        time_steps,
        timestep_names,
        power_network_matrix,
        aux_network_matrix,
        n_buses,
        n_branches,
        bus_lookup,
        branch_lookup,
        temp_bus_map,
        valid_ix,
    )
end

"""
Create an appropriate `PowerFlowContainer` for the given `PowerFlowEvaluationModel` and initialize it from the given `PSY.System`.

# Arguments:
- `pfem::PowerFlowEvaluationModel`: power flow model to construct a container for (e.g., `DCPowerFlow()`)
- `sys::PSY.System`: the system from which to initialize the power flow container
- `time_steps::Int`: number of time periods to consider (default is `1`)
- `timestep_names::Vector{String}`: names of the time periods defines by the argument "time_steps". Default value is `String[]`.
- `check_connectivity::Bool`: Perform connectivity check on the network matrix. Default value is `true`.
"""
function make_power_flow_container end

make_power_flow_container(
    pfem::ACPowerFlow{<:ACPowerFlowSolverType},
    sys::PSY.System;
    kwargs...,
) =
    PowerFlowData(pfem, sys; kwargs...)

make_power_flow_container(pfem::DCPowerFlow, sys::PSY.System; kwargs...) =
    PowerFlowData(pfem, sys; kwargs...)

make_power_flow_container(pfem::PTDFDCPowerFlow, sys::PSY.System; kwargs...) =
    PowerFlowData(pfem, sys; kwargs...)

make_power_flow_container(pfem::vPTDFDCPowerFlow, sys::PSY.System; kwargs...) =
    PowerFlowData(pfem, sys; kwargs...)<|MERGE_RESOLUTION|>--- conflicted
+++ resolved
@@ -220,15 +220,7 @@
         branch_types[ix] = typeof(b)
     end
 
-<<<<<<< HEAD
-    bus_reactivepower_bounds = Vector{Vector{Float64}}(undef, n_buses)
-    for i in 1:n_buses
-        bus_reactivepower_bounds[i] = [0.0, 0.0]
-    end
-    _get_reactive_power_bound!(bus_reactivepower_bounds, bus_lookup, sys)
-=======
     timestep_map = Dict(1 => "1")
->>>>>>> 7582e6df
     valid_ix = setdiff(1:n_buses, ref_bus_positions)
     neighbors = _calculate_neighbors(power_network_matrix)
     aux_network_matrix = nothing
