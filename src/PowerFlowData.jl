--- conflicted
+++ resolved
@@ -119,10 +119,7 @@
     calculate_loss_factors::Bool
     voltage_stability_factors::Union{Matrix{Float64}, Nothing}
     calculate_voltage_stability_factors::Bool
-<<<<<<< HEAD
     lcc::LCCParameters
-=======
->>>>>>> 3b53f0fa
 end
 
 # aliases for specific type parameter combinations.
@@ -220,7 +217,6 @@
 get_calculate_voltage_stability_factors(pfd::PowerFlowData) =
     pfd.calculate_voltage_stability_factors
 
-<<<<<<< HEAD
 # LCC getters.
 get_lcc_setpoint_at_rectifier(pfd::PowerFlowData) = pfd.lcc.setpoint_at_rectifier
 get_lcc_p_set(pfd::PowerFlowData) = pfd.lcc.p_set
@@ -245,8 +241,6 @@
 # pseudo getter.
 get_lcc_count(data::PowerFlowData) = length(data.lcc.rectifier.bus)
 
-=======
->>>>>>> 3b53f0fa
 # auxiliary getters for the fields of PowerNetworkMatrices we're storing:
 # most things we patch through to calls on the metadata matrix:
 get_bus_lookup(pfd::PowerFlowData) = PNM.get_bus_lookup(get_metadata_matrix(pfd))
@@ -259,25 +253,15 @@
 
 # the ybus matrix itself doesn't have an arc axis, so we have to special-case it.
 get_arc_lookup(pfd::ACPowerFlowData) =
-<<<<<<< HEAD
-    PNM.get_arc_lookup(pfd.power_network_matrix.branch_admittance_from_to)
-get_arc_axis(pfd::ACPowerFlowData) =
-    PNM.get_arc_axis(pfd.power_network_matrix.branch_admittance_from_to)
-=======
     PNM.get_arc_lookup(pfd.power_network_matrix.arc_admittance_from_to)
 get_arc_axis(pfd::ACPowerFlowData) =
     PNM.get_arc_axis(pfd.power_network_matrix.arc_admittance_from_to)
->>>>>>> 3b53f0fa
 
 # so we can initialize things to the correct size inside the below constructor.
 # No `PowerFlowData` instance, so can't call get_arc_axis or similar to get the size.
 arc_count(::ACPowerFlow,
     power_network_matrix::PNM.PowerNetworkMatrix,
-<<<<<<< HEAD
-    ::Union{PNM.PowerNetworkMatrix, Nothing}) = length(PNM.get_arc_axis(power_network_matrix.branch_admittance_from_to))
-=======
     ::Union{PNM.PowerNetworkMatrix, Nothing}) = length(PNM.get_arc_axis(power_network_matrix.arc_admittance_from_to))
->>>>>>> 3b53f0fa
 bus_count(::ACPowerFlow,
     power_network_matrix::PNM.PowerNetworkMatrix,
     ::Union{PNM.PowerNetworkMatrix, Nothing}) = length(PNM.get_bus_axis(power_network_matrix))
@@ -309,10 +293,7 @@
     power_network_matrix::M,
     aux_network_matrix::N,
     n_timesteps::Int;
-<<<<<<< HEAD
     n_lccs::Int = 0,
-=======
->>>>>>> 3b53f0fa
     timestep_names::Vector{String} = String[],
     neighbors = Vector{Set{Int}}(),
 ) where {
@@ -339,11 +320,8 @@
     else
         empty_slack_participation_factors = nothing
     end
-<<<<<<< HEAD
 
     lcc_parameters = LCCParameters(n_timesteps, n_lccs)
-=======
->>>>>>> 3b53f0fa
     return PowerFlowData(
         zeros(n_buses, n_timesteps), # bus_activepower_injection
         zeros(n_buses, n_timesteps), # bus_reactivepower_injection
@@ -372,10 +350,7 @@
         calculate_loss_factors,
         calculate_voltage_stability_factors ? zeros(n_buses, n_timesteps) : nothing, # voltage_stability_factors
         calculate_voltage_stability_factors,
-<<<<<<< HEAD
         lcc_parameters,
-=======
->>>>>>> 3b53f0fa
     )
 end
 
@@ -448,10 +423,7 @@
     sys::PSY.System,
     power_network_matrix::M,
     aux_network_matrix::N;
-<<<<<<< HEAD
     n_lccs::Int = 0,
-=======
->>>>>>> 3b53f0fa
     time_steps::Int = 1,
     timestep_names::Vector{String} = String[],
     neighbors = Vector{Set{Int}}(),
@@ -462,19 +434,12 @@
         power_network_matrix,
         aux_network_matrix,
         time_steps;
-<<<<<<< HEAD
         n_lccs = n_lccs,
         timestep_names = timestep_names,
         neighbors = neighbors,
     )
     @assert length(data.lcc.setpoint_at_rectifier) == n_lccs
     initialize_powerflow_data!(data, pf, sys, n_lccs; correct_bustypes = correct_bustypes)
-=======
-        timestep_names = timestep_names,
-        neighbors = neighbors,
-    )
-    initialize_powerflow_data!(data, pf, sys; correct_bustypes = correct_bustypes)
->>>>>>> 3b53f0fa
     return data
 end
 
@@ -512,11 +477,7 @@
     power_network_matrix = PNM.Ybus(
         sys;
         network_reductions = network_reductions,
-<<<<<<< HEAD
-        make_branch_admittance_matrices = true,
-=======
         make_arc_admittance_matrices = true,
->>>>>>> 3b53f0fa
         include_constant_impedance_loads = false,
     )
     neighbors = _calculate_neighbors(power_network_matrix)
@@ -527,19 +488,13 @@
         aux_network_matrix = nothing
     end
 
-<<<<<<< HEAD
     n_lccs = length(PSY.get_components(PSY.get_available, PSY.TwoTerminalLCCLine, sys))
-=======
->>>>>>> 3b53f0fa
     return make_and_initialize_powerflow_data(
         pf,
         sys,
         power_network_matrix,
         aux_network_matrix;
-<<<<<<< HEAD
         n_lccs = n_lccs,
-=======
->>>>>>> 3b53f0fa
         time_steps = time_steps,
         timestep_names = timestep_names,
         neighbors = neighbors,
