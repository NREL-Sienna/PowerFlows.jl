"""
Structure containing all the data required for the evaluation of the power 
flows and angles, as well as these ones.

# Arguments:
- `bus_lookup::Dict{Int, Int}`:
        dictionary linking the system's bus number with the rows of either 
        "power_network_matrix" or "aux_network_matrix".
- `branch_lookup::Dict{String, Int}`:
        dictionary linking the branch name with the column name of either the 
        "power_network_matrix" or "aux_network_matrix".
- `bus_activepower_injection::Matrix{Float64}`:
        "(b, t)" matrix containing the bus active power injection. b: number of 
        buses, t: number of time period.
- `bus_reactivepower_injection::Matrix{Float64}`:
        "(b, t)" matrix containing the bus reactive power injection. b: number 
        of buses, t: number of time period.
- `bus_activepower_withdrawals::Matrix{Float64}`:
        "(b, t)" matrix containing the bus reactive power withdrawals. b: 
        number of buses, t: number of time period.
- `bus_reactivepower_withdrawals::Matrix{Float64}`:
        "(b, t)" matrix containing the bus reactive power withdrawals. b: 
        number of buses, t: number of time period.
- `bus_type::Vector{PSY.ACBusTypes}`:
        vector containing type of buses present in the system, ordered 
        according to "bus_lookup".
- `bus_magnitude::Matrix{Float64}`:
        "(b, t)" matrix containing the bus magnitudes, ordered according to 
        "bus_lookup". b: number of buses, t: number of time period.
- `bus_angles::Matrix{Float64}`:
        "(b, t)" matrix containing the bus angles, ordered according to 
        "bus_lookup". b: number of buses, t: number of time period.
- `branch_flow_values::Matrix{Float64}`:
        "(br, t)" matrix containing the power flows, ordered according to 
        "branch_lookup". br: number of branches, t: number of time period.
- `timestep_map::Dict{Int, S}`:
        dictonary mapping the number of the time periods (corresponding to the 
        column number of the previosly mentioned matrices) and their actual 
        names.
- `valid_ix::Vector{Int}`:
        vector containing the indeces related to those buses that are not slack
        ones.
- `power_network_matrix::M`:
        matrix used for the evaluation of either the power flows or bus angles, 
        depending on the method considered.
- `aux_network_matrix::N`:
        matrix used for the evaluation of either the power flows or bus angles, 
        depending on the method considered.

"""
struct PowerFlowData{M <: PNM.PowerNetworkMatrix, N, S <: Union{String, Char}}
    bus_lookup::Dict{Int, Int}
    branch_lookup::Dict{String, Int}
    bus_activepower_injection::Matrix{Float64}
    bus_reactivepower_injection::Matrix{Float64}
    bus_activepower_withdrawals::Matrix{Float64}
    bus_reactivepower_withdrawals::Matrix{Float64}
    bus_type::Vector{PSY.ACBusTypes}
    bus_magnitude::Matrix{Float64}
    bus_angles::Matrix{Float64}
    branch_flow_values::Matrix{Float64}
    timestep_map::Dict{Int, S}
    valid_ix::Vector{Int}
    power_network_matrix::M
    aux_network_matrix::N
end

# AC Power Flow Data
# TODO -> MULTI PERIOD: AC Power Flow Data
"""
Function for the definition of the PowerFlowData strucure given the System
data, number of time periods to consider and their names.
Calling this function will not evaluate the power flows and angles.
NOTE: use it for AC power flow computations.

# Arguments:
- `::ACPowerFlow`:
        use ACPowerFlow() to evaluate the AC OPF.
- `sys::PSY.System`:
        container storing the system data to consider in the PowerFlowData
        structure.
- `timesteps::Int`:
        number of time periods to consider in the PowerFlowData structure. It 
        defines the number of columns of the matrices used to store data.
        Default value = 1.
- `timestep_names::Vector{String}`:
        names of the time periods defines by the argmunet "timesteps". Default
        value = String[].

WARNING: functions for the evaluation of the multi-period AC OPF still to be implemented.
"""
function PowerFlowData(
    ::ACPowerFlow,
    sys::PSY.System,
    timesteps::Int = 1,
    timestep_names::Vector{String} = String[])

    # assign timestep_names
    # timestep names are then allocated in a dictionary to map matrix columns
    if timesteps != 0
        if length(timestep_names) == 0
            timestep_names = [string(i) for i in 1:timesteps]
        elseif length(timestep_names) != timesteps
            error("timestep_names field must have same length as timesteps")
        end
    end

    # get data for calculations
    power_network_matrix = PNM.Ybus(sys)

    # get number of buses and branches
    n_buses = length(axes(power_network_matrix, 1))
    buses = PNM.get_buses(sys)
    ref_bus_positions = PNM.find_slack_positions(buses)

    branches = PNM.get_ac_branches(sys)
    n_branches = length(branches)

    bus_lookup = power_network_matrix.lookup[2]
    branch_lookup =
        Dict{String, Int}(PSY.get_name(b) => ix for (ix, b) in enumerate(branches))
    bus_type = Vector{PSY.ACBusTypes}(undef, n_buses)
    bus_angles = zeros(Float64, n_buses)
    bus_magnitude = zeros(Float64, n_buses)
    temp_bus_map = Dict{Int, String}(
        PSY.get_number(b) => PSY.get_name(b) for b in PSY.get_components(PSY.Bus, sys)
    )

    for (ix, bus_no) in bus_lookup
        bus_name = temp_bus_map[bus_no]
        bus = PSY.get_component(PSY.Bus, sys, bus_name)
        bus_type[ix] = PSY.get_bustype(bus)
        if bus_type[ix] == PSY.ACBusTypes.REF
            bus_angles[ix] = 0.0
        else
            bus_angles[ix] = PSY.get_angle(bus)
        end
        bus_magnitude[ix] = PSY.get_magnitude(bus)
    end

    bus_activepower_injection = zeros(Float64, n_buses)
    bus_reactivepower_injection = zeros(Float64, n_buses)
    _get_injections!(
        bus_activepower_injection,
        bus_reactivepower_injection,
        bus_lookup,
        sys,
    )

    bus_activepower_withdrawals = zeros(Float64, n_buses)
    bus_reactivepower_withdrawals = zeros(Float64, n_buses)
    _get_withdrawals!(
        bus_activepower_withdrawals,
        bus_reactivepower_withdrawals,
        bus_lookup,
        sys,
    )

    # initialize data
    init_1 = zeros(n_buses, timesteps)
    init_2 = zeros(n_branches, timesteps)

    # define fields as matrices whose number of columns is eqault to the number of timesteps
    bus_activepower_injection_1 = deepcopy(init_1)
    bus_reactivepower_injection_1 = deepcopy(init_1)
    bus_activepower_withdrawals_1 = deepcopy(init_1)
    bus_reactivepower_withdrawals_1 = deepcopy(init_1)
    bus_magnitude_1 = deepcopy(init_1)
    bus_angles_1 = deepcopy(init_1)
    branch_flow_values_1 = deepcopy(init_2)

    # initial values related to first timestep allocated in the first column
    bus_activepower_injection_1[:, 1] .= bus_activepower_injection
    bus_reactivepower_injection_1[:, 1] .= bus_reactivepower_injection
    bus_activepower_withdrawals_1[:, 1] .= bus_activepower_withdrawals
    bus_reactivepower_withdrawals_1[:, 1] .= bus_reactivepower_withdrawals
    bus_magnitude_1[:, 1] .= bus_magnitude
    bus_angles_1[:, 1] .= bus_angles
    branch_flow_values_1[:, 1] .= zeros(n_branches)

    return PowerFlowData(
        bus_lookup,
        branch_lookup,
        bus_activepower_injection_1,
        bus_reactivepower_injection_1,
        bus_activepower_withdrawals_1,
        bus_reactivepower_withdrawals_1,
        bus_type,
        bus_magnitude_1,
        bus_angles_1,
        branch_flow_values_1,
        Dict(zip([1], "1")),
        setdiff(1:n_buses, ref_bus_positions),
        power_network_matrix,
        nothing,
    )
end

# DC Power Flow Data based on ABA and BA matrices
"""
Function for the definition of the PowerFlowData strucure given the System
data, number of time periods to consider and their names.
Calling this function will not evaluate the power flows and angles.
NOTE: use it for DC power flow computations.

# Arguments:
- `::DCPowerFlow`:
        use DCPowerFlow() to store the ABA matrix as power_network_matrix and 
        the BA matrix as aux_network_matrix.
- `sys::PSY.System`:
        container storing the system data to consider in the PowerFlowData
        structure.
- `timesteps::Int`:
        number of time periods to consider in the PowerFlowData structure. It 
        defines the number of columns of the matrices used to store data.
        Default value = 1.
- `timestep_names::Vector{String}`:
        names of the time periods defines by the argmunet "timesteps". Default
        value = String[].
"""
function PowerFlowData(
    ::DCPowerFlow,
    sys::PSY.System,
    timesteps::Int = 1,
    timestep_names::Vector{String} = String[])

    # assign timestep_names
    # timestep names are then allocated in a dictionary to map matrix columns
    if length(timestep_names) == 0
        timestep_names = [string(i) for i in 1:timesteps]
    elseif length(timestep_names) != timesteps
        error("timestep_names field must have same length as timesteps")
    end

    # get the network matrices
    power_network_matrix = PNM.ABA_Matrix(sys; factorize = true)
    aux_network_matrix = PNM.BA_Matrix(sys)

    # get number of buses and branches
    n_buses = length(axes(aux_network_matrix, 1))
    n_branches = length(axes(aux_network_matrix, 2))

    bus_lookup = aux_network_matrix.lookup[1]
    branch_lookup = aux_network_matrix.lookup[2]
<<<<<<< HEAD
    bus_type = Vector{PSY.ACBusTypes}(undef, n_buses)
=======
    bus_type = Vector{PSY.BusTypes}(undef, n_buses)
>>>>>>> 70cdc0e8
    bus_angles = zeros(Float64, n_buses)
    bus_magnitude = zeros(Float64, n_buses)
    temp_bus_map = Dict{Int, String}(
        PSY.get_number(b) => PSY.get_name(b) for b in PSY.get_components(PSY.ACBus, sys)
    )

    for (bus_no, ix) in bus_lookup
        bus_name = temp_bus_map[bus_no]
        bus = PSY.get_component(PSY.Bus, sys, bus_name)
        bus_type[ix] = PSY.get_bustype(bus)
        if bus_type[ix] == PSY.ACBusTypes.REF
            bus_angles[ix] = 0.0
        else
            bus_angles[ix] = PSY.get_angle(bus)
        end
        bus_magnitude[ix] = PSY.get_magnitude(bus)
    end

    # define injection vectors related to the first timestep
    bus_activepower_injection = zeros(Float64, n_buses)
    bus_reactivepower_injection = zeros(Float64, n_buses)
    _get_injections!(
        bus_activepower_injection,
        bus_reactivepower_injection,
        bus_lookup,
        sys,
    )

    bus_activepower_withdrawals = zeros(Float64, n_buses)
    bus_reactivepower_withdrawals = zeros(Float64, n_buses)
    _get_withdrawals!(
        bus_activepower_withdrawals,
        bus_reactivepower_withdrawals,
        bus_lookup,
        sys,
    )

    # initialize data
    init_1 = zeros(n_buses, timesteps)
    init_2 = zeros(n_branches, timesteps)

    # define fields as matrices whose number of columns is eqault to the number of timesteps
    bus_activepower_injection_1 = deepcopy(init_1)
    bus_reactivepower_injection_1 = deepcopy(init_1)
    bus_activepower_withdrawals_1 = deepcopy(init_1)
    bus_reactivepower_withdrawals_1 = deepcopy(init_1)
    bus_magnitude_1 = zeros(n_buses, 1)
    bus_angles_1 = deepcopy(init_1)
    branch_flow_values_1 = deepcopy(init_2)

    # @show size(bus_activepower_injection_1)

    # initial values related to first timestep allocated in the first column
    bus_activepower_injection_1[:, 1] .= bus_activepower_injection
    bus_reactivepower_injection_1[:, 1] .= bus_reactivepower_injection
    bus_activepower_withdrawals_1[:, 1] .= bus_activepower_withdrawals
    bus_reactivepower_withdrawals_1[:, 1] .= bus_reactivepower_withdrawals
    bus_magnitude_1[:, 1] .= bus_magnitude  # for DC case same value accross all timesteps
    bus_angles_1[:, 1] .= bus_angles
    branch_flow_values_1[:, 1] .= zeros(n_branches)

    return PowerFlowData(
        bus_lookup,
        branch_lookup,
        bus_activepower_injection_1,
        bus_reactivepower_injection_1,
        bus_activepower_withdrawals_1,
        bus_reactivepower_withdrawals_1,
        bus_type,
        bus_magnitude_1,
        bus_angles_1,
        branch_flow_values_1,
        Dict(zip([i for i in 1:timesteps], timestep_names)),
        setdiff(1:n_buses, aux_network_matrix.ref_bus_positions),
        power_network_matrix,
        aux_network_matrix,
    )
end

# DC Power Flow Data with PTDF matrix
"""
Function for the definition of the PowerFlowData strucure given the System
data, number of time periods to consider and their names.
Calling this function will not evaluate the power flows and angles.
NOTE: use it for DC power flow computations.

# Arguments:
- `::PTDFDCPowerFlow`:
        use PTDFDCPowerFlow() to store the PTDF matrix as power_network_matrix 
        and the ABA matrix as aux_network_matrix.
- `sys::PSY.System`:
        container storing the system data to consider in the PowerFlowData
        structure.
- `timesteps::Int`:
        number of time periods to consider in the PowerFlowData structure. It 
        defines the number of columns of the matrices used to store data.
        Default value = 1.
- `timestep_names::Vector{String}`:
        names of the time periods defines by the argmunet "timesteps". Default
        value = String[].
"""
function PowerFlowData(
    ::PTDFDCPowerFlow,
    sys::PSY.System,
    timesteps::Int = 1,
    timestep_names::Vector{String} = String[])

    # assign timestep_names
    # timestep names are then allocated in a dictionary to map matrix columns
    if timesteps != 0
        if length(timestep_names) == 0
            timestep_names = [string(i) for i in 1:timesteps]
        elseif length(timestep_names) != timesteps
            error("timestep_names field must have same length as timesteps")
        end
    end

    # get the network matrices
    power_network_matrix = PNM.PTDF(sys)
    aux_network_matrix = PNM.ABA_Matrix(sys; factorize = true)

    # get number of buses and branches
    n_buses = length(axes(power_network_matrix, 1))
    n_branches = length(axes(power_network_matrix, 2))

    bus_lookup = power_network_matrix.lookup[1]
    branch_lookup = power_network_matrix.lookup[2]
    bus_type = Vector{PSY.ACBusTypes}(undef, n_buses)
    bus_angles = zeros(Float64, n_buses)
    bus_magnitude = zeros(Float64, n_buses)
    temp_bus_map = Dict{Int, String}(
        PSY.get_number(b) => PSY.get_name(b) for b in PSY.get_components(PSY.Bus, sys)
    )

    for (bus_no, ix) in bus_lookup
        bus_name = temp_bus_map[bus_no]
        bus = PSY.get_component(PSY.Bus, sys, bus_name)
        bus_type[ix] = PSY.get_bustype(bus)
        if bus_type[ix] == PSY.ACBusTypes.REF
            bus_angles[ix] = 0.0
        else
            bus_angles[ix] = PSY.get_angle(bus)
        end
        bus_magnitude[ix] = PSY.get_magnitude(bus)
    end

    # define injection vectors related to the first timestep
    bus_activepower_injection = zeros(Float64, n_buses)
    bus_reactivepower_injection = zeros(Float64, n_buses)
    _get_injections!(
        bus_activepower_injection,
        bus_reactivepower_injection,
        bus_lookup,
        sys,
    )

    bus_activepower_withdrawals = zeros(Float64, n_buses)
    bus_reactivepower_withdrawals = zeros(Float64, n_buses)
    _get_withdrawals!(
        bus_activepower_withdrawals,
        bus_reactivepower_withdrawals,
        bus_lookup,
        sys,
    )

    # initialize data
    init_1 = zeros(n_buses, timesteps)
    init_2 = zeros(n_branches, timesteps)

    # define fields as matrices whose number of columns is eqault to the number of timesteps
    bus_activepower_injection_1 = deepcopy(init_1)
    bus_reactivepower_injection_1 = deepcopy(init_1)
    bus_activepower_withdrawals_1 = deepcopy(init_1)
    bus_reactivepower_withdrawals_1 = deepcopy(init_1)
    bus_magnitude_1 = zeros(n_buses, 1)
    bus_angles_1 = deepcopy(init_1)
    branch_flow_values_1 = deepcopy(init_2)

    # initial values related to first timestep allocated in the first column
    bus_activepower_injection_1[:, 1] .= bus_activepower_injection
    bus_reactivepower_injection_1[:, 1] .= bus_reactivepower_injection
    bus_activepower_withdrawals_1[:, 1] .= bus_activepower_withdrawals
    bus_reactivepower_withdrawals_1[:, 1] .= bus_reactivepower_withdrawals
    bus_magnitude_1[:, 1] .= bus_magnitude  # for DC case same value accross all timesteps
    bus_angles_1[:, 1] .= bus_angles
    branch_flow_values_1[:, 1] .= zeros(n_branches)

    return PowerFlowData(
        bus_lookup,
        branch_lookup,
        bus_activepower_injection_1,
        bus_reactivepower_injection_1,
        bus_activepower_withdrawals_1,
        bus_reactivepower_withdrawals_1,
        bus_type,
        bus_magnitude_1,
        bus_angles_1,
        branch_flow_values_1,
        Dict(zip([i for i in 1:timesteps], timestep_names)),
        setdiff(1:n_buses, aux_network_matrix.ref_bus_positions),
        power_network_matrix,
        aux_network_matrix,
    )
end

# DC Power Flow Data with virtual PTDF matrix
"""
Function for the definition of the PowerFlowData strucure given the System
data, number of time periods to consider and their names.
Calling this function will not evaluate the power flows and angles.
NOTE: use it for DC power flow computations.

# Arguments:
- `::PTDFDCPowerFlow`:
        use vPTDFDCPowerFlow() to store the Virtual PTDF matrix as 
        power_network_matrix and the ABA matrix as aux_network_matrix.
- `sys::PSY.System`:
        container storing the system data to consider in the PowerFlowData
        structure.
- `timesteps::Int`:
        number of time periods to consider in the PowerFlowData structure. It 
        defines the number of columns of the matrices used to store data.
        Default value = 1.
- `timestep_names::Vector{String}`:
        names of the time periods defines by the argmunet "timesteps". Default
        value = String[].
"""
function PowerFlowData(
    ::vPTDFDCPowerFlow,
    sys::PSY.System,
    timesteps::Int = 1,
    timestep_names::Vector{String} = String[])

    # assign timestep_names
    # timestep names are then allocated in a dictionary to map matrix columns
    if timesteps != 0
        if length(timestep_names) == 0
            timestep_names = [string(i) for i in 1:timesteps]
        elseif length(timestep_names) != timesteps
            error("timestep_names field must have same length as timesteps")
        end
    end

    # get the network matrices
    power_network_matrix = PNM.VirtualPTDF(sys) # evaluates an empty virtual PTDF
    aux_network_matrix = PNM.ABA_Matrix(sys; factorize = true)

    # get number of buses and branches
    n_buses = length(axes(power_network_matrix, 2))
    n_branches = length(axes(power_network_matrix, 1))

    bus_lookup = power_network_matrix.lookup[2]
    branch_lookup = power_network_matrix.lookup[1]
    bus_type = Vector{PSY.ACBusTypes}(undef, n_buses)
    bus_angles = zeros(Float64, n_buses)
    bus_magnitude = zeros(Float64, n_buses)
    temp_bus_map = Dict{Int, String}(
        PSY.get_number(b) => PSY.get_name(b) for b in PSY.get_components(PSY.Bus, sys)
    )

    for (bus_no, ix) in bus_lookup
        bus_name = temp_bus_map[bus_no]
        bus = PSY.get_component(PSY.Bus, sys, bus_name)
        bus_type[ix] = PSY.get_bustype(bus)
        if bus_type[ix] == PSY.ACBusTypes.REF
            bus_angles[ix] = 0.0
        else
            bus_angles[ix] = PSY.get_angle(bus)
        end
        bus_magnitude[ix] = PSY.get_magnitude(bus)
    end

    # define injection vectors related to the first timestep
    bus_activepower_injection = zeros(Float64, n_buses)
    bus_reactivepower_injection = zeros(Float64, n_buses)
    _get_injections!(
        bus_activepower_injection,
        bus_reactivepower_injection,
        bus_lookup,
        sys,
    )

    bus_activepower_withdrawals = zeros(Float64, n_buses)
    bus_reactivepower_withdrawals = zeros(Float64, n_buses)
    _get_withdrawals!(
        bus_activepower_withdrawals,
        bus_reactivepower_withdrawals,
        bus_lookup,
        sys,
    )

    # initialize data
    init_1 = zeros(n_buses, timesteps)
    init_2 = zeros(n_branches, timesteps)

    # define fields as matrices whose number of columns is eqault to the number of timesteps
    bus_activepower_injection_1 = deepcopy(init_1)
    bus_reactivepower_injection_1 = deepcopy(init_1)
    bus_activepower_withdrawals_1 = deepcopy(init_1)
    bus_reactivepower_withdrawals_1 = deepcopy(init_1)
    bus_magnitude_1 = zeros(n_buses, 1)
    bus_angles_1 = deepcopy(init_1)
    branch_flow_values_1 = deepcopy(init_2)

    # initial values related to first timestep allocated in the first column
    bus_activepower_injection_1[:, 1] .= bus_activepower_injection
    bus_reactivepower_injection_1[:, 1] .= bus_reactivepower_injection
    bus_activepower_withdrawals_1[:, 1] .= bus_activepower_withdrawals
    bus_reactivepower_withdrawals_1[:, 1] .= bus_reactivepower_withdrawals
    bus_magnitude_1[:, 1] .= bus_magnitude  # for DC case same value accross all timesteps
    bus_angles_1[:, 1] .= bus_angles
    branch_flow_values_1[:, 1] .= zeros(n_branches)

    return PowerFlowData(
        bus_lookup,
        branch_lookup,
        bus_activepower_injection_1,
        bus_reactivepower_injection_1,
        bus_activepower_withdrawals_1,
        bus_reactivepower_withdrawals_1,
        bus_type,
        bus_magnitude_1,
        bus_angles_1,
        branch_flow_values_1,
        Dict(zip([i for i in 1:timesteps], timestep_names)),
        setdiff(1:n_buses, aux_network_matrix.ref_bus_positions),
        power_network_matrix,
        aux_network_matrix,
    )
end<|MERGE_RESOLUTION|>--- conflicted
+++ resolved
@@ -242,11 +242,7 @@
 
     bus_lookup = aux_network_matrix.lookup[1]
     branch_lookup = aux_network_matrix.lookup[2]
-<<<<<<< HEAD
     bus_type = Vector{PSY.ACBusTypes}(undef, n_buses)
-=======
-    bus_type = Vector{PSY.BusTypes}(undef, n_buses)
->>>>>>> 70cdc0e8
     bus_angles = zeros(Float64, n_buses)
     bus_magnitude = zeros(Float64, n_buses)
     temp_bus_map = Dict{Int, String}(
