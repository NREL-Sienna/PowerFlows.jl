--- conflicted
+++ resolved
@@ -72,13 +72,7 @@
 - `arc_activepower_flow_to_from::Matrix{Float64}`:
         matrix containing the active power flows measured at the `to` bus.
 - `arc_reactivepower_flow_to_from::Matrix{Float64}`:
-<<<<<<< HEAD
         matrix containing the reactive power flows measured at the `to` bus.
-- `timestep_map::Dict{Int, String}`:
-=======
-        "(br, t)" matrix containing the reactive power flows measured at the `to` bus,
-        ordered according to "arc_lookup". br: number of arcs, t: number of time
-        period.
 - `generic_hvdc_flows::Dict{Tuple{Int, Int}, Tuple{Float64, Float64}}`:
         dictionary mapping each generic HVDC line (represented as a tuple of the from and to bus
         numbers) to a tuple of `(P_from_to, P_to_from)` active power flows.
@@ -87,7 +81,6 @@
         b: number of buses, t: number of time period. Only contains HVDCs handled as
         separate injection/withdrawal pairs: LCCs and generic for DC, or just generic for AC.
 - `timestep_map::Dict{Int, S}`:
->>>>>>> 9bdd79bc
         dictionary mapping the number of the time periods (corresponding to the
         column number of the previously mentioned matrices) and their names.
 - `power_network_matrix::M`:
