--- conflicted
+++ resolved
@@ -451,13 +451,9 @@
         converged,
         loss_factors,
         calculate_loss_factors,
-<<<<<<< HEAD
-        correct_bustypes,
-=======
-        generator_slack_participation_factors,
         voltage_stability_factors,
         calculate_voltage_stability_factors,
->>>>>>> f7a5f128
+        correct_bustypes,
     )
 end
 
@@ -534,13 +530,9 @@
         converged,
         loss_factors,
         calculate_loss_factors,
-<<<<<<< HEAD
-        correct_bustypes,
-=======
-        generator_slack_participation_factors,
         voltage_stability_factors,
         calculate_voltage_stability_factors,
->>>>>>> f7a5f128
+        correct_bustypes,
     )
 end
 
@@ -616,13 +608,9 @@
         converged,
         loss_factors,
         calculate_loss_factors,
-<<<<<<< HEAD
-        correct_bustypes,
-=======
-        generator_slack_participation_factors,
         voltage_stability_factors,
         calculate_voltage_stability_factors,
->>>>>>> f7a5f128
+        correct_bustypes,
     )
 end
 
