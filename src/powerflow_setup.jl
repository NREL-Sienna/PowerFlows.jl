function improve_x0(pf::ACPowerFlow,
    data::ACPowerFlowData,
    residual::ACPowerFlowResidual,
    time_step::Int64,
)
    x0 = calculate_x0(data, time_step)
    residual(x0, time_step)
    if norm(residual.Rv, 1) > LARGE_RESIDUAL * length(residual.Rv) &&
       get_enhanced_flat_start(pf)
        newx0 = _enhanced_flat_start(x0, data, time_step)
        _pick_better_x0(x0, newx0, time_step, residual, "enhanced flat start")
    else
        @debug "skipping enhanced flat start"
    end
    if norm(residual.Rv, 1) > LARGE_RESIDUAL * length(residual.Rv) &&
       get_robust_power_flow(pf)
        dc_powerflow_start!(x0, data, time_step, residual)
    else
        @debug "skipping running DC powerflow fallback"
    end
    residual(x0, time_step)  # re-calculate residual for new x0: might have changed.

    if sum(abs, residual.Rv) > LARGE_RESIDUAL * length(residual.Rv)
        lg_res, ix = findmax(residual.Rv)
        lg_res_rounded = round(lg_res; sigdigits = 3)
        pow_type = ix % 2 == 1 ? "active" : "reactive"
        bus_ix = div(ix + 1, 2)
        bus_no = axes(data.power_network_matrix, 1)[bus_ix]
        @warn "Initial guess provided results in a large initial residual of $lg_res_rounded. " *
              "Largest residual at bus $bus_no ($bus_ix by matrix indexing; $pow_type power)"
    end

    return x0
end

function _smaller_residual(x0::Vector{Float64},
    newx0::Vector{Float64},
    time_step::Int64,
    residual::ACPowerFlowResidual,
)
    residual(x0, time_step)
    residualSize = norm(residual.Rv, 1)
    residual(newx0, time_step)
    newResidualSize = norm(residual.Rv, 1)
    return newResidualSize < residualSize
end

function _pick_better_x0(x0::Vector{Float64},
    newx0::Vector{Float64},
    time_step::Int64,
    residual::ACPowerFlowResidual,
    improvement_method::String,
)
    if _smaller_residual(x0, newx0, time_step, residual)
        @info "success: $improvement_method yields smaller residual"
        copyto!(x0, newx0)
        residual(x0, time_step) # re-calculate for new x0.
    else
        @debug "no improvement from $improvement_method"
    end
    return nothing
end

"""If initial residual is large, run a DC power flow and see if that gives
a better starting point for angles. If so, then overwrite `x0` with the result of the DC
power flow. If not, keep the original `x0`."""
function dc_powerflow_start!(x0::Vector{Float64},
    data::ACPowerFlowData,
    time_step::Int64,
    residual::ACPowerFlowResidual,
)
    _dc_powerflow_fallback!(data, time_step)
    newx0 = calculate_x0(data, time_step)
    _pick_better_x0(x0, newx0, time_step, residual, "DC powerflow fallback")
    return
end

"""Calculate x0 from data."""
function calculate_x0(data::ACPowerFlowData,
    time_step::Int64)
    n_buses = length(data.bus_type[:, 1])
    x0 = Vector{Float64}(undef, 2 * n_buses)
    update_state!(x0, data, time_step)
    return x0
end

function _enhanced_flat_start(
    x0::Vector{Float64},
    data::ACPowerFlowData,
    time_step::Int64,
)
    newx0 = copy(x0)
    bus_lookup = get_bus_lookup(data)
    for subnetwork_bus_axes in values(data.power_network_matrix.subnetwork_axes)
        subnetwork_indices = [bus_lookup[ix] for ix in subnetwork_bus_axes[1]]
        ref_bus = [
            i for
            i in subnetwork_indices if data.bus_type[i, time_step] == PSY.ACBusTypes.REF
        ]
        pv = [
            i for
            i in subnetwork_indices if data.bus_type[i, time_step] == PSY.ACBusTypes.PV
        ]
        pq = [
            i for
            i in subnetwork_indices if data.bus_type[i, time_step] == PSY.ACBusTypes.PQ
        ]
        ref_bus_angle = sum(data.bus_angles[ref_bus, time_step]) / length(ref_bus)
        if ref_bus_angle != 0.0
            newx0[2 .* vcat(pv, pq)] .= ref_bus_angle
        end
        length(pv) == 0 && length(pq) == 0 && continue
        newx0[2 .* pq .- 1] .= sum(data.bus_magnitude[pv, time_step]) / length(pv)
    end
    return newx0
end

"""When solving AC power flows, if the initial guess has large residual, we run a DC power 
flow as a fallback. This runs a DC powerflow on `data::ACPowerFlowData` for the given
`time_step`, and writes the solution to `data.bus_angles`."""
function _dc_powerflow_fallback!(data::ACPowerFlowData, time_step::Int)
    # dev note: for DC, we can efficiently solve for all timesteps at once, and we want branch
    # flows. For AC fallback, we're only interested in the current timestep, and no branch flows
    # PERF: if multi-period and multiple time steps have bad initial guesses,
    #       we're re-creating this factorization for each time step. Store it inside
    #       data.aux_network_matrix instead.
    ABA_matrix = data.aux_network_matrix.data
    solver_cache = KLULinSolveCache(ABA_matrix)
    full_factor!(solver_cache, ABA_matrix)
    valid_ix = get_valid_ix(data)
    p_inj =
        data.bus_activepower_injection[valid_ix, time_step] -
        data.bus_activepower_withdrawals[valid_ix, time_step]
    solve!(solver_cache, p_inj)
<<<<<<< HEAD
    data.bus_angles[valid_ix, time_step] .= p_inj
=======
    data.bus_angles[data.valid_ix, time_step] .= p_inj
end

function initialize_powerflow_variables(pf::ACPowerFlow{T},

    data::ACPowerFlowData,

    time_step::Int64;

    kwargs...,

) where {T <: ACPowerFlowSolverType}
    residual = ACPowerFlowResidual(data, time_step)
    x0 = improve_x0(pf, data, residual, time_step)
    if OVERRIDE_x0 && :x0 in keys(kwargs)
        print_signorms(residual.Rv; intro = "corrected ", ps = [1, 2, Inf])
        x0 .= get(kwargs, :x0, x0)
        @warn "Overriding initial guess x0."
        residual(x0, time_step)  # re-calculate residual for new x0: might have changed.
        print_signorms(residual.Rv; ps = [1, 2, Inf])
    end
    @info "Initial residual size: " *


          "$(norm(residual.Rv, 2)) L2, " *


          "$(norm(residual.Rv, Inf)) L∞"

    J = ACPowerFlowJacobian(data, time_step)
    J(time_step)

    validate_vms::Bool = get(
        kwargs,
        :validate_voltages,
        DEFAULT_VALIDATE_VOLTAGES,
    )
    validation_range::MinMax = get(
        kwargs,
        :vm_validation_range,
        DEFAULT_VALIDATION_RANGE,
    )
    bus_types = @view get_bus_type(J.data)[:, time_step]
    validate_vms && validate_voltages(x0, bus_types, validation_range, 0)
    return residual, J, x0
>>>>>>> 824ee3b8
end<|MERGE_RESOLUTION|>--- conflicted
+++ resolved
@@ -132,10 +132,7 @@
         data.bus_activepower_injection[valid_ix, time_step] -
         data.bus_activepower_withdrawals[valid_ix, time_step]
     solve!(solver_cache, p_inj)
-<<<<<<< HEAD
     data.bus_angles[valid_ix, time_step] .= p_inj
-=======
-    data.bus_angles[data.valid_ix, time_step] .= p_inj
 end
 
 function initialize_powerflow_variables(pf::ACPowerFlow{T},
@@ -180,5 +177,4 @@
     bus_types = @view get_bus_type(J.data)[:, time_step]
     validate_vms && validate_voltages(x0, bus_types, validation_range, 0)
     return residual, J, x0
->>>>>>> 824ee3b8
 end