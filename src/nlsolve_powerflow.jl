"""Abstract supertype for all variations of Newton-Raphson."""
abstract type AbstractNewtonRaphsonMethod end
"""Basic, no-frills Newton-Raphson."""
struct SimpleMethod <: AbstractNewtonRaphsonMethod end
"""Use iterative refinement to get better accuracy when solving J(x)*Δx = -f(x)."""
struct RefinementMethod <: AbstractNewtonRaphsonMethod end
"""Trust region method with a dog leg step."""
struct TrustRegionMethod <: AbstractNewtonRaphsonMethod end

"""Cache for non-linear methods
# Fields
-`x::Vector{Float64}`: the current state vector. Used for all methods.
-`r::Vector{Float64}`: the current residual. Used for all methods.
    For `SimpleMethod` and `RefinementMethod`, we solve `J_x Δx = r` in-place,
    so this also stores the step `Δx` at times in those methods.
The remainder of the fields are only used in the `TrustRegionMethod`:
-`r_predict::Vector{Float64}`: the predicted residual at the proposed `x+Δx`,
    under a linear approximation: i.e `J_x⋅(x+p)`.
-`p::Vector{Float64}`: the suggested step `Δx`, selected among `pi`, `p_c`,
    and the dogleg interpolation between the two. The first is chosen when
    `pi` is inside the trust region, the second when both `p_c` and `pi` are outside
    the trust region, and the third when `p_c` is inside and `pi` outside.
    The dogleg step selects the point where the line from `x + p_c` to `x + pi`
    crosses the boundary of the trust region.
-`p_c::Vector{Float64}`: the step to the Cauchy point if the Cauchy point
    lies within the trust region, otherwise a step in that direction.
-`pi::Vector{Float64}`: the step under the Newton-Raphson method."""
struct StateVectorCache
    x::Vector{Float64}
    r::Vector{Float64} # residual
    r_predict::Vector{Float64} # predicted residual
    p::Vector{Float64} # proposed Δx: Cauchy, NR, or dogleg step.
    p_c::Vector{Float64} # Cauchy step
    pi::Vector{Float64} # Newton-Raphson step
end

function StateVectorCache(x0::Vector{Float64}, f0::Vector{Float64})
    x = copy(x0)
    r = copy(f0)
    r_predict = copy(x0)
    p = copy(x0)
    p_c = copy(x0)
    pi = copy(x0)
    return StateVectorCache(x, r, r_predict, p, p_c, pi)
end

<<<<<<< HEAD
=======
"""Reset all entries in a StateVectorCache to `x0` and `f0`, in preparation
for re-using the cache for the next iterative method."""
>>>>>>> 8ddfe010
function resetCache!(
    StateVector::StateVectorCache,
    x0::Vector{Float64},
    f0::Vector{Float64},
)
    copyto!(StateVector.x, x0)
    copyto!(StateVector.r, f0)
    copyto!(StateVector.r_predict, x0)
    copyto!(StateVector.p, x0)
    copyto!(StateVector.p_c, x0)
    copyto!(StateVector.pi, x0)
end

"""Sets `p` equal to the `Δx` by which we should update `x`. Decides
between a Cauchy step (`p = p_c`), Newton-Raphson step (`p = p_i`), and the dogleg
interpolation between the two, based on which fall within the trust region."""
function _dogleg!(p::Vector{Float64},
    p_c::Vector{Float64},
    p_i::Vector{Float64},
    r::Vector{Float64},
    linSolveCache::KLULinSolveCache{Int32},
    Jv::SparseMatrixCSC{Float64, Int32},
    delta::Float64)

    # p_i is newton-raphon step.
    copyto!(p_i, r)
    solve!(linSolveCache, p_i)
    LinearAlgebra.rmul!(p_i, -1.0)

    if norm(p_i) <= delta
        copyto!(p, p_i) # update p: newton-raphson case.
    else
        # using p as a temporary buffer: alias to g for readability
        g = p
        LinearAlgebra.mul!(g, Jv', r)
        p_c .= -norm(g)^2 / norm(Jv * g)^2 .* g # Cauchy point

        if norm(p_c) >= delta
            # p_c outside region => take step of length delta in direction of -g.
            LinearAlgebra.rmul!(g, -delta / norm(g))
            # not needed because g is already an alias for p.
            # copyto!(p, g) # update p: cauchy point case
        else
            # p_c inside region => next point is the spot where the line from p_c to p_i
            # crosses the boundary of the trust region. this is the "dogleg" part.

            # using p_i as temporary buffer: alias to p_diff for readability.
            p_i .-= p_c
            p_diff = p_i

            b = LinearAlgebra.dot(p_c, p_diff)
            a = norm(p_diff)^2
            tau = (-b + sqrt(b^2 - 4a * (norm(p_c)^2 - delta^2))) / (2a)
            p_c .+= tau .* p_diff
            copyto!(p, p_c) # update p: dogleg case.
        end
    end
    return
end

"""Does a single iteration of the `TrustRegionMethod`:
updates the `x` and `r` fields of the `StateVector` and computes
the value of the Jacobian at the new `x`, if needed. Unlike 
`_simple_step`, this has a return value, the updated value of `delta``."""
function _trust_region_step(time_step::Int,
    StateVector::StateVectorCache,
    linSolveCache::KLULinSolveCache{Int32},
    Residual::ACPowerFlowResidual,
    J::ACPowerFlowJacobian,
    delta::Float64,
    eta::Float64 = DEFAULT_TRUST_REGION_ETA)
    numeric_refactor!(linSolveCache, J.Jv)

    # find proposed next point.
    _dogleg!(
        StateVector.p,
        StateVector.p_c,
        StateVector.pi,
        StateVector.r,
        linSolveCache,
        J.Jv,
        delta,
    )
    StateVector.x .+= StateVector.p

    # use cache.pi as temporary buffer to store old residual
    # to avoid recomputing if we don't change x.
    oldResidual = StateVector.pi
    copyto!(oldResidual, Residual.Rv)
    Residual(StateVector.x, time_step)

    # Ratio of actual to predicted reduction
    LinearAlgebra.mul!(StateVector.r_predict, J.Jv, StateVector.p)
    StateVector.r_predict .+= StateVector.r
    rho =
        (sum(abs2, StateVector.r) - sum(abs2, Residual.Rv)) /
        (sum(abs2, StateVector.r) - sum(abs2, StateVector.r_predict))
    if rho > eta
        # Successful iteration
        StateVector.r .= Residual.Rv
        # we update J here so that if we don't change x (unsuccessful case), we don't re-compute J.
        J(time_step)
    else
        # Unsuccessful: reset x and residual.
        StateVector.x .-= StateVector.p
        copyto!(Residual.Rv, oldResidual)
    end

    # Update size of trust region
    if rho < 0.1 # insufficient improvement
        delta = delta / 2
    elseif rho >= 0.9 # good improvement
        delta = 2 * norm(StateVector.p)
    elseif rho >= 0.5 # so-so improvement
        delta = max(delta, 2 * norm(StateVector.p))
    end
    return delta
end

"""Does a single iteration of either `SimpleMethod` or `RefinementMethod`,
based on the value of `refinement::Bool`. Updates the `r` and `x`
 fields of the `StateVector`, and computes the Jacobian at the new `x`."""
function _simple_step(time_step::Int,
    StateVector::StateVectorCache,
    linSolveCache::KLULinSolveCache{Int32},
    Residual::ACPowerFlowResidual,
    J::ACPowerFlowJacobian,
    refinement::Bool = false,
    refinement_eps::Float64 = 1e-6)
    # Note: before solve, the R.Rv has the residuals. After solve, R.Rv has the solution (dx). This is
    # because the solve! function modifies the input vector in-place.
    try
        # factorize the numeric object of KLU inplace, while reusing the symbolic object
        numeric_refactor!(linSolveCache, J.Jv)
        # solve for dx in-place
        if !refinement
            solve!(linSolveCache, Residual.Rv)
        else
            Residual.Rv .=
                solve_w_refinement(linSolveCache, J.Jv, Residual.Rv, refinement_eps)
        end
    catch e
        # TODO cook up a test case where Jacobian is singular.
        if e isa LinearAlgebra.SingularException
            @warn("Newton-Raphson hit a point where the Jacobian is singular.")
            fjac2 = similar(J.Jv)
            LinearAlgebra.mul!(fjac2, J.Jv', J.Jv)
            lambda = 1e6 * sqrt(length(StateVector.x) * eps()) * norm(fjac2, 1)
            M = -(fjac2 + lambda * I)
            tempCache = KLULinSolveCache(M) # not reused: just want a minimally-allocating
            # KLU factorization. TODO check if this is faster than Julia's default ldiv.
            full_factor!(tempCache, M)
            solve!(tempCache, Residual.Rv)
        else
            @error("KLU factorization failed: $e")
            # V = _calc_V(data, nlCache.x, time_step)
            # Sbus_result = V .* conj(data.power_network_matrix.data * V)
            return
        end
    end
    # update x
    StateVector.x .-= Residual.Rv
    # update data's fields (the bus angles/voltages) to match x, and update the residual.
    # do this BEFORE updating the Jacobian. The Jacobian computation uses data's fields, not x.
    Residual(StateVector.x, time_step)
    # update jacobian.
    J(time_step)
    return
end

"""Runs the full `SimpleMethod`.
# Keyword arguments:
- `maxIterations::Int`: maximum iterations. Default: $DEFAULT_NR_MAX_ITER.
- `tol::Float64`: tolerance. The iterative search ends when `maximum(abs.(residual)) < tol`.
    Default: $DEFAULT_NR_TOL."""
function _nr_method(time_step::Int,
    StateVector::StateVectorCache,
    linSolveCache::KLULinSolveCache{Int32},
    Residual::ACPowerFlowResidual,
    J::ACPowerFlowJacobian,
    ::SimpleMethod;
    kwargs...)
    maxIterations::Int = get(kwargs, :maxIterations, DEFAULT_NR_MAX_ITER)
    tol::Float64 = get(kwargs, :tol, DEFAULT_NR_TOL)
    i, converged = 0, false
    while i < maxIterations && !converged
        _simple_step(
            time_step,
            StateVector,
            linSolveCache,
            Residual,
            J,
        )
        converged = norm(Residual.Rv, Inf) < tol
        i += 1
    end
    return converged, i
end

"""Runs the full `RefinementMethod`.
# Keyword arguments:
- `maxIterations::Int`: maximum iterations. Default: $DEFAULT_NR_MAX_ITER.
- `tol::Float64`: tolerance. The iterative search ends when `maximum(abs.(residual)) < tol`.
    Default: $DEFAULT_NR_TOL.
- `refinement_eps::Float64`: run iterative refinement on `J_x Δx = r` until
    `norm(Δx_{i}-Δx_{i+1}, 1)/norm(r,1) < refinement_eps`. Default: 
    $DEFAULT_REFINEMENT_EPS """
function _nr_method(time_step::Int,
    StateVector::StateVectorCache,
    linSolveCache::KLULinSolveCache{Int32},
    Residual::ACPowerFlowResidual,
    J::ACPowerFlowJacobian,
    ::RefinementMethod;
    kwargs...)
    maxIterations::Int = get(kwargs, :maxIterations, DEFAULT_NR_MAX_ITER)
    tol::Float64 = get(kwargs, :tol, DEFAULT_NR_TOL)
    refinement_eps::Float64 = get(kwargs, :refinement_eps, DEFAULT_REFINEMENT_EPS)
    i, converged = 0, false
    while i < maxIterations && !converged
        _simple_step(
            time_step,
            StateVector,
            linSolveCache,
            Residual,
            J,
            true,
            refinement_eps,
        )
        converged = norm(Residual.Rv, Inf) < tol
        i += 1
    end
    return converged, i
end

"""Runs the full `TrustRegionMethod`.
# Keyword arguments:
- `maxIterations::Int`: maximum iterations. Default: $DEFAULT_NR_MAX_ITER.
- `tol::Float64`: tolerance. The iterative search ends when `maximum(abs.(residual)) < tol`.
    Default: $DEFAULT_NR_TOL.
- `factor::Float64`: the trust region starts out with radius `factor*norm(x_0, 1)`,
    where `x_0` is our initial guess, taken from `data`. Default: $DEFAULT_TRUST_REGION_FACTOR.
- `eta::Float64`: improvement threshold. If the observed improvement in our residual
    exceeds `eta` times the predicted improvement, we accept the new `x_i`.
    Default: $DEFAULT_TRUST_REGION_ETA."""
function _nr_method(time_step::Int,
    StateVector::StateVectorCache,
    linSolveCache::KLULinSolveCache{Int32},
    Residual::ACPowerFlowResidual,
    J::ACPowerFlowJacobian,
    ::TrustRegionMethod;
    kwargs...)
    maxIterations::Int = get(kwargs, :maxIterations, DEFAULT_NR_MAX_ITER)
    tol::Float64 = get(kwargs, :tol, DEFAULT_NR_TOL)
    factor::Float64 = get(kwargs, :factor, DEFAULT_TRUST_REGION_FACTOR)
    eta::Float64 = get(kwargs, :eta, DEFAULT_TRUST_REGION_ETA)

    delta::Float64 = norm(StateVector.x) > 0 ? factor * norm(StateVector.x) : factor
    i, converged = 0, false
    while i < maxIterations && !converged
        delta = _trust_region_step(
            time_step,
            StateVector,
            linSolveCache,
            Residual,
            J,
            delta,
            eta,
        )
        converged = norm(Residual.Rv, Inf) < tol
        i += 1
    end
    return converged, i
end

function _newton_powerflow(
    pf::ACPowerFlow{NewtonRaphsonACPowerFlow},
    data::ACPowerFlowData,
    time_step::Int64;
    kwargs...)
    disable_calc_loss_factors = get(kwargs, :disable_calc_loss_factors, false)
    Residual = ACPowerFlowResidual(data, time_step)
    x0 = calculate_x0(data, time_step)
    Residual(x0, time_step)
    J = PowerFlows.ACPowerFlowJacobian(data, time_step)
    J(time_step)  # we need to fill J with values because at this point it was just initialized

    if sum(Residual.Rv) > 10 * (length(Residual.Rv))
        n_buses = first(size(data.bus_type))
        _, ix = findmax(Residual.Rv)
        bx = ix <= n_buses ? ix : ix - n_buses
        bus_no = data.bus_lookup[bx]
        @warn "Initial guess provided results in a large initial residual. Largest residual at bus $bus_no"
    end

    linSolveCache = KLULinSolveCache(J.Jv)
    symbolic_factor!(linSolveCache, J.Jv)
    StateVector = StateVectorCache(x0, Residual.Rv)

    for method in [SimpleMethod(), RefinementMethod(), TrustRegionMethod()]
        converged, i =
            _nr_method(
                time_step,
                StateVector,
                linSolveCache,
                Residual,
                J,
                method;
                kwargs...,
            )
        if converged
            @info(
                "The NewtonRaphsonACPowerFlow solver converged after $i iterations with method $method"
            )
            V = _calc_V(data, StateVector.x, time_step)
            Sbus_result = V .* conj(data.power_network_matrix.data * V)

            if data.calc_loss_factors && !disable_calc_loss_factors
                calculate_loss_factors(data, J.Jv, time_step)
            end

            return (true, V, Sbus_result)
        end
        @warn("Failed with method $method")
        # reset back to starting point before trying next method.
        # Order here (R then J) is important.
        Residual(x0, time_step)
        J(time_step)
        resetCache!(StateVector, x0, Residual.Rv)
    end

    V = fill(NaN + NaN * im, length(StateVector.x) ÷ 2)
    Sbus_result = fill(NaN + NaN * im, length(StateVector.x) ÷ 2)
    @error(
        "Solver NewtonRaphsonACPowerFlow did not converge with any method."
    )
    return (false, V, Sbus_result)
end

"""
    _calc_V(data::ACPowerFlowData, x::Vector{Float64}, time_step::Int64) -> Vector{Complex{Float64}}

Calculate the results for complex bus voltages from the "x" results of NLSolveACVPowerFlow.
    This is for compatibility with the results of legacy power flow method, ehich returns the vector V instead of the vector x.

# Arguments
- `data::ACPowerFlowData`: The power flow data struct.
- `x::Vector{Float64}`: The results vector from NLSolveACPowerFlow containing voltage magnitudes and angles, as well as active and reactive powers.
- `time_step::Int64`: The time step index for which to calculate the voltages (default is 1).

# Returns
- `Vector{Complex{Float64}}`: A vector of complex bus voltages.

# Details
This function calculates the complex bus voltages based on the bus types:
- REF bus: Voltage magnitude and angle are taken from `data`, because the reference buses maintain the voltage specified by the input data.
- PV bus: Voltage magnitude is taken from `data`, and the angle is taken from `x`. The voltage magnitude is maintained according to the inputs, and the voltage angle is determined in the PF calculation.
- PQ bus: Both voltage magnitude and angle are taken from `x`, as the voltage magnitude and angle are results of the PF calculation for PQ buses.

The state vector `x` is assumed to have 2 values per bus (real and imaginary parts, two of P, Q, Vm (V), Va (θ)).
"""

function _calc_V(
    data::ACPowerFlowData,
    x::Vector{Float64},
    time_step::Int64,
)
    n_buses = length(x) ÷ 2  # Since x has 2 elements per bus (real and imaginary)
    V = zeros(Complex{Float64}, n_buses)
    Vm_data = data.bus_magnitude[:, time_step]
    Va_data = data.bus_angles[:, time_step]
    bus_types = view(data.bus_type, :, time_step)

    # Extract values for Vm and Va from x
    for (ix, bt) in enumerate(bus_types)
        if bt == PSY.ACBusTypes.REF
            # For REF bus, we have active and reactive power
            Vm = Vm_data[ix]
            Va = Va_data[ix]
            V[ix] = Vm * exp(im * Va)
        elseif bt == PSY.ACBusTypes.PV
            # For PV bus, we have reactive power and voltage angle
            Vm = Vm_data[ix]
            Va = x[2 * ix]
            V[ix] = Vm * exp(im * Va)  # Rebuild voltage from magnitude and angle
        elseif bt == PSY.ACBusTypes.PQ
            # For PQ bus, we have voltage magnitude and voltage angle
            Vm = x[2 * ix - 1]
            Va = x[2 * ix]
            V[ix] = Vm * exp(im * Va)  # Rebuild voltage from magnitude and angle
        end
    end

    return V
end

function calculate_x0(data::ACPowerFlowData,
    time_step::Int64)
    n_buses = length(data.bus_type[:, 1])
    x0 = Vector{Float64}(undef, 2 * n_buses)
    state_variable_count = 1
    for (ix, b) in enumerate(data.bus_type[:, time_step])
        if b == PSY.ACBusTypes.REF
            x0[state_variable_count] =
                data.bus_activepower_injection[ix, time_step] -
                data.bus_activepower_withdrawals[ix, time_step]
            x0[state_variable_count + 1] =
                data.bus_reactivepower_injection[ix, time_step] -
                data.bus_reactivepower_withdrawals[ix, time_step]
            state_variable_count += 2
        elseif b == PSY.ACBusTypes.PV
            x0[state_variable_count] =
                data.bus_reactivepower_injection[ix, time_step] -
                data.bus_reactivepower_withdrawals[ix, time_step]
            x0[state_variable_count + 1] = data.bus_angles[ix, time_step]
            state_variable_count += 2
        elseif b == PSY.ACBusTypes.PQ
            x0[state_variable_count] = data.bus_magnitude[ix, time_step]
            x0[state_variable_count + 1] = data.bus_angles[ix, time_step]
            state_variable_count += 2
        else
            throw(ArgumentError("$b not recognized as a bustype"))
        end
    end
    @assert state_variable_count - 1 == n_buses * 2
    return x0
end<|MERGE_RESOLUTION|>--- conflicted
+++ resolved
@@ -44,11 +44,8 @@
     return StateVectorCache(x, r, r_predict, p, p_c, pi)
 end
 
-<<<<<<< HEAD
-=======
 """Reset all entries in a StateVectorCache to `x0` and `f0`, in preparation
 for re-using the cache for the next iterative method."""
->>>>>>> 8ddfe010
 function resetCache!(
     StateVector::StateVectorCache,
     x0::Vector{Float64},
