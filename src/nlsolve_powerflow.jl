--- conflicted
+++ resolved
@@ -1,5 +1,4 @@
 using LinearAlgebra
-
 
 struct NLCache
     x::Vector{Float64}
@@ -79,8 +78,9 @@
     end
 end
 
-function _trust_region_step(cache::TrustRegionCache, linSolveCache::KLULinSolveCache{Int32},
-    pf::PolarPowerFlow, J::PolarPowerFlowJacobian, delta::Float64, eta::Float64 = 1e-4)
+function _trust_region_step(time_step, cache::TrustRegionCache,
+    linSolveCache::KLULinSolveCache{Int32},
+    pf::PolarPowerFlow, J::ACPowerFlowJacobian, delta::Float64, eta::Float64 = 1e-4)
     copyto!(cache.xold, cache.x)
     numeric_refactor!(linSolveCache, J.Jv)
 
@@ -101,7 +101,7 @@
         # Successful iteration
         @debug "success"
         cache.r .= pf.residual
-        J(cache.x) # we update J here: that way, if we don't change x (unsuccessful case), we don't re-compute J.
+        J(time_step) # we update J here: that way, if we don't change x (unsuccessful case), we don't re-compute J.
     else
         # Unsuccessful: reset x and residual.
         @debug "failure"
@@ -118,111 +118,6 @@
         delta = max(delta, 2 * norm(cache.p))
     end
     return delta
-end
-
-struct TrustRegionCache
-    # Probably could cut down on the number of fields here:
-    # I suspect NLSolve only includes some of these for the SolverTrace.
-    x::Vector{Float64}
-    xold::Vector{Float64}
-    r::Vector{Float64} # residual
-    r_predict::Vector{Float64} # predicted residual
-    p::Vector{Float64} # proposed Δx: Cauchy, NR, or dogleg step.
-    p_c::Vector{Float64} # Cauchy step
-    pi::Vector{Float64} # Newton-Raphson step
-end
-
-function TrustRegionCache(x0::Vector{Float64}, f0::Vector{Float64})
-    x = copy(x0)
-    xold = copy(x0)
-    r = copy(f0)
-    r_predict = copy(x0)
-    p = copy(x0)
-    p_c = copy(x0)
-    pi = copy(x0)
-    return TrustRegionCache(x, xold, r, r_predict, p, p_c, pi)
-end
-
-function dogleg!(p::Vector{Float64}, p_c::Vector{Float64}, p_i::Vector{Float64},
-    r::Vector{Float64}, linSolveCache::KLULinSolveCache{Int32},
-    Jv::SparseMatrixCSC{Float64, Int32}, delta::Float64)
-
-    # p_i is newton-raphon step.
-    copyto!(p_i, r)
-    solve!(linSolveCache, p_i)
-    rmul!(p_i, -1.0)
-
-    if norm(p_i) <= delta
-        @debug "NR step"
-        copyto!(p, p_i) # update p: newton-raphson case.
-    else
-        # using p as a temporary buffer: alias to g for readability
-        g = p
-        mul!(g, Jv', r)
-        p_c .= -norm(g)^2 / norm(Jv * g)^2 .* g # Cauchy point
-
-        if norm(p_c) >= delta
-            # p_c outside region => take step of length delta in direction of -g.
-            rmul!(g, -delta / norm(g))
-            @debug "Cauchy step"
-            # not needed because g is already an alias for p.
-            # copyto!(p, g) # update p: cauchy point case
-        else
-            # p_c inside region => next point is the spot where the line from p_c to p_i
-            # crosses the boundary of the trust region. this is the "dogleg" part.
-
-            # using p_i as temporary buffer: alias to p_diff for readability.
-            @debug "Dogleg step"
-            p_i .-= p_c
-            p_diff = p_i
-
-            b = dot(p_c, p_diff)
-            a = norm(p_diff)^2
-            tau = (-b + sqrt(b^2 - 4a * (norm(p_c)^2 - delta^2))) / (2a)
-            p_c .+= tau .* p_diff
-            copyto!(p, p_c) # update p: dogleg case.
-        end
-    end
-end
-
-function _trust_region_step(cache::TrustRegionCache, linSolveCache::KLULinSolveCache{Int32},
-    pf::PolarPowerFlow, J::PolarPowerFlowJacobian, delta::Float64, eta::Float64 = 1e-4)
-    copyto!(cache.xold, cache.x)
-    numeric_refactor!(linSolveCache, J.Jv)
-
-    # find proposed next point.
-    dogleg!(cache.p, cache.p_c, cache.pi, cache.r, linSolveCache, J.Jv, delta)
-    cache.x .+= cache.p
-
-    # TODO this should really be compute-F-but-don't-update-data.
-    pf(cache.x)
-
-    # Ratio of actual to predicted reduction
-    mul!(cache.r_predict, J.Jv, cache.p)
-    cache.r_predict .+= cache.r
-    rho =
-        (sum(abs2, cache.r) - sum(abs2, pf.residual)) /
-        (sum(abs2, cache.r) - sum(abs2, cache.r_predict))
-    if rho > eta
-        # Successful iteration
-        @debug "success"
-        cache.r .= pf.residual
-        J(cache.x) # we update J here: that way, if we don't change x (unsuccessful case), we don't re-compute J.
-    else
-        # Unsuccessful: reset x and residual.
-        @debug "failure"
-        cache.x .-= cache.p
-        pf(cache.x)
-    end
-
-    # Update size of trust region
-    if rho < 0.1 # insufficient improvement
-        delta = delta / 2
-    elseif rho >= 0.9 # good improvement
-        delta = 2 * norm(cache.p)
-    elseif rho >= 0.5 # so-so improvement ??
-        delta = max(delta, 2 * norm(cache.p))
-    end
 end
 
 function _nr_step(time_step::Int64, nlCache::NLCache,
@@ -320,11 +215,7 @@
         nlCache = NLCache(ppf.x0)
         i, converged = 0, false
         while i < maxIterations && !converged
-<<<<<<< HEAD
             _nr_step(time_step, nlCache, linSolveCache, ppf, J, strategy)
-=======
-            _nr_step(nlCache, linSolveCache, ppf, J, strategy)
->>>>>>> 85de1b27
             converged = LinearAlgebra.norm(ppf.residual, Inf) < tol
             i += 1
         end
@@ -345,7 +236,7 @@
         end
         # reset back to starting point before trying next strategy.
         ppf(x0)
-        J(x0)
+        J(time_step)
         nlCache = NLCache(x0)
     end
     @warn("Failed with iterative refinement. Trying trust region...")
@@ -358,7 +249,7 @@
         @debug "x_$i2: $(trCache.x)"
         @debug "norm(r_$i2): $(norm(ppf.residual))"
         @debug "delta: $delta"
-        delta = _trust_region_step(trCache, linSolveCache, ppf, J, delta)
+        delta = _trust_region_step(time_step, trCache, linSolveCache, ppf, J, delta)
         converged2 = LinearAlgebra.norm(ppf.residual, Inf) < tol
     end
 
