const MAX_INIT_RESIDUAL = 10.0
const BOUNDS_TOLERANCE = 1e-6
const INFINITE_BOUND = 1e6 # used as default when a branch has rating 0.0, as implied by the PSSE Manual
const MAX_REACTIVE_POWER_ITERATIONS = 10
const DEFAULT_MAX_REDISTRIBUTION_ITERATIONS = 10
const LARGE_RESIDUAL = 10 # threshold for "bad initial guess": default
# norm(residual, 1)/length(residual) > 10.

const ISAPPROX_ZERO_TOLERANCE = 1e-6

const DEFAULT_NR_MAX_ITER::Int64 = 30   # default maxIterations for the NR power flow
const DEFAULT_NR_TOL::Float64 = 1e-9 # default tolerance for the NR power flow
const DEFAULT_REFINEMENT_THRESHOLD = 5e-2 # do refinement if relative error > 5%.
const DEFAULT_REFINEMENT_MAX_ITER = 10 # how many times to try iterative refinement
const DEFAULT_REFINEMENT_EPS::Float64 = 1e-6 # when to stop iterative refinement.
const NR_SINGULAR_SCALING = 1e-6 # scaling factor in fallback method for singular Jacobian
# only used for trust region.
const DEFAULT_TRUST_REGION_ETA::Float64 = 1e-4 # if actual improvement/predicted improvement
# is < eta, then reject the step Δx, shrink the trust region, and try again.
const DEFAULT_TRUST_REGION_FACTOR::Float64 = 1.0 # controls starting size of trust region
# improvement factor cutoffs for updating size of trust region.
const HALVE_TRUST_REGION = 0.1
const MAX_DOUBLE_TRUST_REGION = 0.5
const DOUBLE_TRUST_REGION = 0.9
const DEFAULT_AUTOSCALE = false # correct for scaling of the system
# typically converges in fewer iteration without autoscaling.

const PF_MAX_LOG = 10
# only used for Levenberg-Maquardt
const BIG_λ_THRESHOLD = 100.0
# 2.0 and 3.0 , or 1.5 and 5.0 for big problems; 
const DAMPING_INCR = 1.5 # no improvement => increasing damping by this factor.
const DAMPING_DECR = 5.0 # yes improvement => decrease damping by this factor.
const DEFAULT_λ_0 = 0.000001 # starting damping factor. TODO could start smaller. Not well-scaled:
# input is mix of powers (100 MW), voltages (0.8-1.2), and angles (-π/4 to π/4).
const DEFAULT_MAX_TEST_λs = 20 # give up after increasing damping factor 20 times.

const DEFAULT_Δt_k = 0.2

const AC_PF_KW = []

const PSSE_DEFAULT_EXPORT_NAME = "export"

const BUS_VOLTAGE_MAGNITUDE_CUTOFF_MIN = 0.8
const BUS_VOLTAGE_MAGNITUDE_CUTOFF_MAX = 1.2

const TIs = Union{Int32, Int64}

# voltage validation
const DEFAULT_VALIDATE_VOLTAGES = true
const MinMax = NamedTuple{(:min, :max), Tuple{Float64, Float64}}
const DEFAULT_VALIDATION_RANGE = (min = 0.5, max = 1.5)
# const MAX_INDS_TO_PRINT = 10

<<<<<<< HEAD
const FACTS_MODE_MAP = Dict(
    PSY.FACTSOperationModes.OOS => 0,
    PSY.FACTSOperationModes.NML => 1,
    PSY.FACTSOperationModes.BYP => 2,
)
=======
const OVERWRITE_NON_CONVERGED = true # overwrite non-converged time steps with NaN values

# robust homotopy method constants
const β = 10.0^-3
const INSUFFICIENT_CHANGE_IN_X = 10^(-11)
const GRAD_ZERO = 2 * eps()
# cholesky solver specific
const VTypes = SparseArrays.CHOLMOD.VRealTypes
const ITypes = SparseArrays.CHOLMOD.ITypes
>>>>>>> 22e2a9d1
<|MERGE_RESOLUTION|>--- conflicted
+++ resolved
@@ -52,13 +52,13 @@
 const DEFAULT_VALIDATION_RANGE = (min = 0.5, max = 1.5)
 # const MAX_INDS_TO_PRINT = 10
 
-<<<<<<< HEAD
+
 const FACTS_MODE_MAP = Dict(
     PSY.FACTSOperationModes.OOS => 0,
     PSY.FACTSOperationModes.NML => 1,
     PSY.FACTSOperationModes.BYP => 2,
 )
-=======
+
 const OVERWRITE_NON_CONVERGED = true # overwrite non-converged time steps with NaN values
 
 # robust homotopy method constants
@@ -67,5 +67,4 @@
 const GRAD_ZERO = 2 * eps()
 # cholesky solver specific
 const VTypes = SparseArrays.CHOLMOD.VRealTypes
-const ITypes = SparseArrays.CHOLMOD.ITypes
->>>>>>> 22e2a9d1
+const ITypes = SparseArrays.CHOLMOD.ITypes