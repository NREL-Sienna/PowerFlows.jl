const MAX_INIT_RESIDUAL = 10.0
const BOUNDS_TOLERANCE = 1e-6
const MAX_REACTIVE_POWER_ITERATIONS = 10
const DEFAULT_MAX_REDISTRIBUTION_ITERATIONS = 10
const LARGE_RESIDUAL = 10 # threshold for "bad initial guess": default
# norm(residual, 1)/length(residual) > 10.

const ISAPPROX_ZERO_TOLERANCE = 1e-6

const DEFAULT_NR_MAX_ITER::Int64 = 30   # default maxIterations for the NR power flow
const DEFAULT_NR_TOL::Float64 = 1e-9 # default tolerance for the NR power flow
const DEFAULT_REFINEMENT_THRESHOLD = 5e-2 # do refinement if relative error > 5%.
const DEFAULT_REFINEMENT_MAX_ITER = 10 # how many times to try iterative refinement
const DEFAULT_REFINEMENT_EPS::Float64 = 1e-6 # when to stop iterative refinement.
const NR_SINGULAR_SCALING = 1e-6 # scaling factor in fallback method for singular Jacobian
# only used for trust region.
const DEFAULT_TRUST_REGION_ETA::Float64 = 1e-4 # if actual improvement/predicted improvement
# is < eta, then reject the step Δx, shrink the trust region, and try again.
const DEFAULT_TRUST_REGION_FACTOR::Float64 = 1.0 # controls starting size of trust region
# improvement factor cutoffs for updating size of trust region.
const HALVE_TRUST_REGION = 0.1
const MAX_DOUBLE_TRUST_REGION = 0.5
const DOUBLE_TRUST_REGION = 0.9
const DEFAULT_AUTOSCALE = false # correct for scaling of the system
# typically converges in fewer iteration without autoscaling.

const PF_MAX_LOG = 10

const AC_PF_KW = []

const PSSE_DEFAULT_EXPORT_NAME = "export"

const BUS_VOLTAGE_MAGNITUDE_CUTOFF_MIN = 0.8
const BUS_VOLTAGE_MAGNITUDE_CUTOFF_MAX = 1.2

const TIs = Union{Int32, Int64}

<<<<<<< HEAD
# voltage validation
const DEFAULT_VALIDATE_VOLTAGES = true
const MinMax = NamedTuple{(:min, :max), Tuple{Float64, Float64}}
const DEFAULT_VALIDATION_RANGE = (min = 0.5, max = 1.5)
# const MAX_INDS_TO_PRINT = 10
const PF_MAX_LOG = 10
=======
>>>>>>> 47ff1195
const MinMax = NamedTuple{(:min, :max), Tuple{Float64, Float64}}<|MERGE_RESOLUTION|>--- conflicted
+++ resolved
@@ -35,13 +35,9 @@
 
 const TIs = Union{Int32, Int64}
 
-<<<<<<< HEAD
 # voltage validation
 const DEFAULT_VALIDATE_VOLTAGES = true
 const MinMax = NamedTuple{(:min, :max), Tuple{Float64, Float64}}
 const DEFAULT_VALIDATION_RANGE = (min = 0.5, max = 1.5)
 # const MAX_INDS_TO_PRINT = 10
-const PF_MAX_LOG = 10
-=======
->>>>>>> 47ff1195
-const MinMax = NamedTuple{(:min, :max), Tuple{Float64, Float64}}+const PF_MAX_LOG = 10