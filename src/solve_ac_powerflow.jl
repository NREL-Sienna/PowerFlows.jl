--- conflicted
+++ resolved
@@ -151,13 +151,8 @@
     # preallocate results
     ts_converged = fill(false, length(sorted_time_steps))
 
-<<<<<<< HEAD
-    Yft = data.power_network_matrix.branch_admittance_from_to
-    Ytf = data.power_network_matrix.branch_admittance_to_from
-=======
     Yft = data.power_network_matrix.arc_admittance_from_to
     Ytf = data.power_network_matrix.arc_admittance_to_from
->>>>>>> 3b53f0fa
     @assert PNM.get_bus_lookup(Yft) == get_bus_lookup(data)
     arcs = PNM.get_arc_axis(Yft)
     @assert arcs == PNM.get_arc_axis(Ytf)
@@ -166,13 +161,13 @@
     fb_ix = [bus_lookup[bus_no] for bus_no in first.(arcs)]  # from bus indices
     tb_ix = [bus_lookup[bus_no] for bus_no in last.(arcs)]   # to bus indices
     @assert length(fb_ix) == length(arcs)
-<<<<<<< HEAD
-
+
+    # needed?
+    #=
     Sft = zeros(Complex{Float64}, length(fb_ix))
     Stf = zeros(Complex{Float64}, length(tb_ix))
     V = zeros(Complex{Float64}, size(data.bus_type, 1))
-=======
->>>>>>> 3b53f0fa
+    =#
 
     for time_step in sorted_time_steps
         converged = _ac_powerflow(data, pf, time_step; kwargs...)
@@ -212,16 +207,7 @@
             end
         end
     end
-    # NOTE PNM's structs use ComplexF32, while the system objects store Float64's.
-    #      so if you set the system bus angles/voltages to match these fields, then repeat 
-    #      this math using the system voltages, you'll see differences in the flows, ~1e-4.
-
-<<<<<<< HEAD
-    # calculate branch flows for all time steps at once
-    ts_V =
-        data.bus_magnitude[:, sorted_time_steps] .*
-        exp.(1im .* data.bus_angles[:, sorted_time_steps])
-=======
+    
     # write branch flows
     # NOTE PNM's structs use ComplexF32, while the system objects store Float64's.
     #      so if you set the system bus angles/voltages to match these fields, then repeat 
@@ -230,7 +216,6 @@
         data.bus_magnitude[:, sorted_time_steps] .*
         exp.(1im .* data.bus_angles[:, sorted_time_steps])
 
->>>>>>> 3b53f0fa
     Sft = ts_V[fb_ix, :] .* conj.(Yft.data * ts_V)
     Stf = ts_V[tb_ix, :] .* conj.(Ytf.data * ts_V)
     data.arc_activepower_flow_from_to .= real.(Sft)
