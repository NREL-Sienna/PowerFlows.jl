_SingleComponentLoad = Union{PSY.PowerLoad, PSY.ExponentialLoad, PSY.InterruptiblePowerLoad}

"""
Return the reactive power limits that should be used in power flow calculations and PSS/E
exports. Redirects to `PSY.get_reactive_power_limits` in all but special cases.
"""
get_reactive_power_limits_for_power_flow(gen::PSY.Device) =
    PSY.get_reactive_power_limits(gen)

check_unit_setting(sys::PSY.System) = IS.@assert_op PSY.get_units_base(sys) == "SYSTEM_BASE"

function get_reactive_power_limits_for_power_flow(gen::PSY.RenewableNonDispatch)
    val = PSY.get_reactive_power(gen)
    return (min = val, max = val)
end

function get_reactive_power_limits_for_power_flow(gen::PSY.Storage)
    limits = PSY.get_reactive_power_limits(gen)
    isnothing(limits) && return (min = -Inf, max = Inf)  # TODO decide on proper behavior in this case
    return limits
end

"""
Return the active power limits that should be used in power flow calculations and PSS/E
exports. Redirects to `PSY.get_active_power_limits` in all but special cases.
"""
get_active_power_limits_for_power_flow(gen::PSY.Device) = PSY.get_active_power_limits(gen)

get_active_power_limits_for_power_flow(::PSY.Source) = (min = -Inf, max = Inf)

function get_active_power_limits_for_power_flow(gen::PSY.SynchronousCondenser)
    return (min = 0.0, max = 0.0)
end

function get_active_power_limits_for_power_flow(gen::PSY.RenewableNonDispatch)
    val = PSY.get_active_power(gen)
    return (min = val, max = val)
end

get_active_power_limits_for_power_flow(gen::PSY.RenewableDispatch) =
    (min = 0.0, max = PSY.get_rating(gen))

# TODO verify whether this is the correct behavior for Storage, (a) for redistribution and (b) for exporting
get_active_power_limits_for_power_flow(gen::PSY.Storage) =
    (min = 0.0, max = PSY.get_output_active_power_limits(gen).max)

"""
Return the active and reactive power generation from a generator component.
It's pg=0 as default for synchronous condensers since there's no field in the component for active power.
"""
function get_active_and_reactive_power_from_generator(gen::PSY.SynchronousCondenser)
    pg = 0.0
    qg = PSY.get_reactive_power(gen)
    return pg, qg
end

function get_active_and_reactive_power_from_generator(gen)
    pg = PSY.get_active_power(gen)
    qg = PSY.get_reactive_power(gen)
    return pg, qg
end

_get_bus_ix(
    bus_lookup::Dict{Int, Int},
    reverse_bus_search_map::Dict{Int, Int},
    bus_number::Int,
) =
    bus_lookup[get(reverse_bus_search_map, bus_number, bus_number)]

considers_reactive_power(::ACPowerFlow{<:ACPowerFlowSolverType}) = true
considers_reactive_power(::AbstractDCPowerFlow) = false

function _get_injections!(
    pf::PowerFlowEvaluationModel,
    bus_activepower_injection::Vector{Float64},
    bus_reactivepower_injection::Vector{Float64},
    bus_lookup::Dict{Int, Int},
    reverse_bus_search_map::Dict{Int, Int},
    sys::PSY.System,
)
    check_unit_setting(sys)
    for source in PSY.get_available_components(PSY.StaticInjection, sys)
        if contributes_active_power(source) &&
           active_power_contribution_type(source) == PowerContributionType.INJECTION
            bus = PSY.get_bus(source)
            bus_ix = _get_bus_ix(bus_lookup, reverse_bus_search_map, PSY.get_number(bus))
            bus_activepower_injection[bus_ix] += PSY.get_active_power(source)
        end
        if considers_reactive_power(pf) && contributes_reactive_power(source) &&
           reactive_power_contribution_type(source) == PowerContributionType.INJECTION
            bus = PSY.get_bus(source)
            bus_ix = _get_bus_ix(bus_lookup, reverse_bus_search_map, PSY.get_number(bus))
            # yet to implement control mode etc. for FACTS devices.
            if source isa PSY.FACTSControlDevice
                bus_reactivepower_injection[bus_ix] +=
                    PSY.get_reactive_power_required(source)
            else
                bus_reactivepower_injection[bus_ix] += PSY.get_reactive_power(source)
            end
        end
    end
    return
end

function _get_withdrawals!(
    pf::PowerFlowEvaluationModel,
    bus_activepower_withdrawals::Vector{Float64},
    bus_reactivepower_withdrawals::Vector{Float64},
    bus_activepower_constant_current_withdrawals::Vector{Float64},
    bus_reactivepower_constant_current_withdrawals::Vector{Float64},
    bus_activepower_constant_impedance_withdrawals::Vector{Float64},
    bus_reactivepower_constant_impedance_withdrawals::Vector{Float64},
    bus_lookup::Dict{Int, Int},
    reverse_bus_search_map::Dict{Int, Int},
    sys::PSY.System,
)
    # constant power withdrawals
    for l in PSY.get_available_components(PSY.StaticInjection, sys)
        if contributes_active_power(l) &&
           active_power_contribution_type(l) == PowerContributionType.WITHDRAWAL
            bus = PSY.get_bus(l)
            bus_ix = _get_bus_ix(bus_lookup, reverse_bus_search_map, PSY.get_number(bus))
            bus_activepower_withdrawals[bus_ix] += PSY.get_active_power(l)
        end
        if considers_reactive_power(pf) && contributes_reactive_power(l) &&
           reactive_power_contribution_type(l) == PowerContributionType.WITHDRAWAL
            bus = PSY.get_bus(l)
            bus_ix = _get_bus_ix(bus_lookup, reverse_bus_search_map, PSY.get_number(bus))
            bus_reactivepower_withdrawals[bus_ix] += PSY.get_reactive_power(l)
        end
    end
    # handle StandardLoad: they have constant current and constant impedance withdrawals,
    # and the getter for constant power is named differently (get_constant_active_power)
    for l in PSY.get_available_components(
        Union{PSY.StandardLoad, PSY.InterruptibleStandardLoad},
        sys,
    )
        bus = PSY.get_bus(l)
        bus_ix = _get_bus_ix(bus_lookup, reverse_bus_search_map, PSY.get_number(bus))
        bus_activepower_withdrawals[bus_ix] += PSY.get_constant_active_power(l)
        bus_reactivepower_withdrawals[bus_ix] += PSY.get_constant_reactive_power(l)
        bus_activepower_constant_current_withdrawals[bus_ix] +=
            PSY.get_current_active_power(l)
        bus_activepower_constant_impedance_withdrawals[bus_ix] +=
            PSY.get_impedance_active_power(l)
        bus_reactivepower_constant_current_withdrawals[bus_ix] +=
            PSY.get_current_reactive_power(l)
        bus_reactivepower_constant_impedance_withdrawals[bus_ix] +=
            PSY.get_impedance_reactive_power(l)
    end
    # FixedAdmittance components are already included in the Ybus matrix.
    for sa in PSY.get_available_components(PSY.SwitchedAdmittance, sys)
        bus = PSY.get_bus(sa)
        bus_ix = _get_bus_ix(bus_lookup, reverse_bus_search_map, PSY.get_number(bus))
        Y = PSY.get_Y(sa) + sum(PSY.get_initial_status(sa) .* PSY.get_Y_increase(sa))
        # Here we implement the switched admittance element as a constant impedance load.
        # The inputs for ZIP loads are provided for V = 1.0 p.u., so
        # the following is equivalent to S = V * conj(Y * V) for V = 1.0 p.u.
        # As conj(Y) = G - jB, we have P = G and Q = -B
        # (we could use +=real(conj(Y)) and +=imag(conj(Y)) as well).
        bus_activepower_constant_impedance_withdrawals[bus_ix] += real(Y)
        bus_reactivepower_constant_impedance_withdrawals[bus_ix] -= imag(Y)
    end
    for sc in PSY.get_available_components(PSY.SynchronousCondenser, sys)
        bus = PSY.get_bus(sc)
        bus_ix = _get_bus_ix(bus_lookup, reverse_bus_search_map, PSY.get_number(bus))
        bus_activepower_withdrawals[bus_ix] += PSY.get_active_power_losses(sc)
        # reactive power handled already:
        # contributes_reactive_power(PSY.SynchronousCondenser) is true.
    end
    return
end

function _get_reactive_power_bound!(
    bus_reactivepower_bounds::Vector{Tuple{Float64, Float64}},
    bus_lookup::Dict{Int, Int},
    reverse_bus_search_map::Dict{Int, Int},
    sys::PSY.System,
)
    for source in PSY.get_available_components(PSY.StaticInjection, sys)
        isa(source, PSY.ElectricLoad) && continue
        isa(source, PSY.FACTSControlDevice) && continue # FACTS devices.
        bus = PSY.get_bus(source)
        bus_ix = _get_bus_ix(bus_lookup, reverse_bus_search_map, PSY.get_number(bus))
        reactive_power_limits = get_reactive_power_limits_for_power_flow(source)
        if !isnothing(reactive_power_limits) && !isinf(reactive_power_limits.min) &&
           !isinf(reactive_power_limits.max)
            bus_reactivepower_bounds[bus_ix] = (
                bus_reactivepower_bounds[bus_ix][1] + min(0, reactive_power_limits.min),
                bus_reactivepower_bounds[bus_ix][2] + max(0, reactive_power_limits.max),
            )
        else
            @warn("Reactive Power Bounds at Bus $(PSY.get_name(bus)) set to (-Inf, Inf)")
            bus_reactivepower_bounds[bus_ix] = (-Inf, Inf)
        end
    end
    return
end

function _set_bus_angles_and_magnitudes!(
    ::AbstractDCPowerFlow,
    bus_type::Vector{PSY.ACBusTypes},
    bus_angles::Vector{Float64},
    bus_magnitude::Vector{Float64},
    bus_lookup::Dict{Int, Int},
    bus_reduction_map::Dict{Int, Set{Int}},
    reverse_bus_search_map::Dict{Int, Int},
    temp_bus_map::Dict{Int, String},
    sys::PSY.System,
)
    for bus_no in keys(bus_reduction_map)
        ix = _get_bus_ix(bus_lookup, reverse_bus_search_map, bus_no)
        bus_name = temp_bus_map[bus_no]
        bus = PSY.get_component(PSY.ACBus, sys, bus_name)
        bus_angles[ix] = PSY.get_angle(bus)
        bus_magnitude[ix] = 1.0  # DC power flow: voltage magnitude is always 1.0 p.u.
    end
    return
end

function _set_bus_angles_and_magnitudes!(
    ::ACPowerFlow{<:ACPowerFlowSolverType},
    bus_type::Vector{PSY.ACBusTypes},
    bus_angles::Vector{Float64},
    bus_magnitude::Vector{Float64},
    bus_lookup::Dict{Int, Int},
    bus_reduction_map::Dict{Int, Set{Int}},
    reverse_bus_search_map::Dict{Int, Int},
    temp_bus_map::Dict{Int, String},
    sys::PSY.System,
)
    for bus_no in keys(bus_reduction_map)
        ix = _get_bus_ix(bus_lookup, reverse_bus_search_map, bus_no)
        bus_name = temp_bus_map[bus_no]
        bus = PSY.get_component(PSY.ACBus, sys, bus_name)
        bus_angles[ix] = PSY.get_angle(bus)
        bus_vm = PSY.get_magnitude(bus)
        # prevent unfeasible starting values for voltage magnitude at PQ buses (for PV and REF buses we cannot do this):
        if bus_type[ix] == PSY.ACBusTypes.PQ &&
           bus_vm < BUS_VOLTAGE_MAGNITUDE_CUTOFF_MIN
            @warn(
                "Initial bus voltage magnitude of $bus_vm p.u. at PQ bus $bus_name is below the plausible minimum cut-off value of $BUS_VOLTAGE_MAGNITUDE_CUTOFF_MIN p.u. and has been set to $BUS_VOLTAGE_MAGNITUDE_CUTOFF_MIN p.u.",
                maxlog = PF_MAX_LOG,
            )
            bus_vm = BUS_VOLTAGE_MAGNITUDE_CUTOFF_MIN
        elseif bus_type[ix] == PSY.ACBusTypes.PQ &&
               bus_vm > BUS_VOLTAGE_MAGNITUDE_CUTOFF_MAX
            @warn(
                "Initial bus voltage magnitude of $bus_vm p.u. at PQ bus $bus_name is above the plausible maximum cut-off value of $BUS_VOLTAGE_MAGNITUDE_CUTOFF_MAX p.u. and has been set to $BUS_VOLTAGE_MAGNITUDE_CUTOFF_MAX p.u.",
                maxlog = PF_MAX_LOG,
            )
            bus_vm = BUS_VOLTAGE_MAGNITUDE_CUTOFF_MAX
        end
        bus_magnitude[ix] = bus_vm
    end
    return
end

# ensures that we don't error/warn for PV vs PQ bus types in DC power flow.
_bad_bustype(::ACPowerFlow{<:ACPowerFlowSolverType}, ::PSY.ACBusTypes) = true
_bad_bustype(::AbstractDCPowerFlow, bt::PSY.ACBusTypes) = (bt == PSY.ACBusTypes.REF)

function _initialize_bus_data!(
    pf::PowerFlowEvaluationModel,
    bus_type::Vector{PSY.ACBusTypes},
    bus_angles::Vector{Float64},
    bus_magnitude::Vector{Float64},
    bus_lookup::Dict{Int, Int},
    bus_reduction_map::Dict{Int, Set{Int}},
    reverse_bus_search_map::Dict{Int, Int},
    sys::PSY.System,
    correct_bustypes::Bool = false,
)
<<<<<<< HEAD
    # correct/validate the bus types. We don't care about PV vs PQ for DC power flow, 
    # but due to the network reduction logic, it's simpler to handle the bus types the same
    # for both AC and DC [and just not error/warn for DC PV vs PQ problems].
=======
    check_unit_setting(sys)
    # correct/validate the bus types.
>>>>>>> d4b2c4af
    forced_PV = must_be_PV(sys)
    possible_PV = can_be_PV(sys)
    bus_numbers = PSY.get_bus_numbers(sys)
    temp_bus_types = Dict{Int, PSY.ACBusTypes}()
    sizehint!(temp_bus_types, length(bus_numbers))
    temp_bus_map = Dict{Int, String}()
    sizehint!(temp_bus_map, length(bus_numbers))
    for bus in PSY.get_components(PSY.ACBus, sys)
        bt = PSY.get_bustype(bus)
        bus_no = PSY.get_number(bus)
        bus_name = PSY.get_name(bus)
        temp_bus_map[bus_no] = bus_name
        if (bt == PSY.ACBusTypes.PV || bt == PSY.ACBusTypes.REF) && !(bus_no in possible_PV)
            if correct_bustypes
                _bad_bustype(pf, bt) && @warn "No available sources at bus $bus_name of " *
                      "bus type 2 (PV) or 3 (REF). Treating that bus as PQ for purposes of " *
                      "the power flow." maxlog = PF_MAX_LOG
                bt = PSY.ACBusTypes.PQ
            elseif _bad_bustype(pf, bt)
                throw(
                    ArgumentError(
                        "No available sources at bus $bus_name of bus type 2 (PV) " *
                        " or 3 (REF). Please change the bus type to PQ.",
                    ),
                )
            end
        elseif bt == PSY.ACBusTypes.PQ && bus_no in forced_PV && _bad_bustype(pf, bt)
            @warn "Active generators found at bus $bus_name of bus" *
                  " type 1 (PQ), i.e. different than 2 (PV). Consider checking your data " *
                  "inputs." maxlog = PF_MAX_LOG
        end
        temp_bus_types[bus_no] = bt
    end

    for (bus_no, reduced_bus_nos) in bus_reduction_map
        # pick the "highest" bus type among the reduced buses, where REF > PV > PQ.
        corrected_bus_types =
            [temp_bus_types[reduced_bus_no] for reduced_bus_no in reduced_bus_nos]
        push!(corrected_bus_types, temp_bus_types[bus_no])
        combined_bus_type = findmax(bt -> BUS_TYPE_PRIORITIES[bt], corrected_bus_types)[1]
        ix = _get_bus_ix(bus_lookup, reverse_bus_search_map, bus_no)
        bus_type[ix] = combined_bus_type
    end
    # fill in the bus angles and magnitudes: for DC power flow, we only
    # care about the angle at the reference bus(es).
    _set_bus_angles_and_magnitudes!(
        pf,
        bus_type,
        bus_angles,
        bus_magnitude,
        bus_lookup,
        bus_reduction_map,
        reverse_bus_search_map,
        temp_bus_map,
        sys,
    )
    return
end
##############################################################################
# Matrix Methods #############################################################

"""Matrix multiplication A*x. Written this way because a VirtualPTDF 
matrix does not store all of its entries: instead, it calculates
them (or retrieves them from cache), one element or one row at a time."""
function my_mul_mt(
    A::PNM.VirtualPTDF,
    x::Vector{Float64},
)
    y = zeros(length(A.axes[1]))
    for i in 1:length(A.axes[1])
        name_ = A.axes[1][i]
        y[i] = dot(A[name_, :], x)
    end
    return y
end

"""Similar to above: A*X where X is a matrix."""
my_mul_mt(
    A::PNM.VirtualPTDF,
    X::Matrix{Float64},
) = vcat((A[name_, :]' * X for name_ in A.axes[1])...)

function _add_gspf_to_ijv!(
    I::Vector{Int},
    J::Vector{Int},
    V::Vector{Float64},
    sys::System,
    gsp_factors::Dict{Tuple{DataType, String}, Float64},
    bus_lookup::Dict{Int, Int},
    reverse_bus_search_map::Dict{Int, Int},
    time_steps_iter::AbstractVector{<:Integer},
)
    for ((gen_type, gen_name), val) in gsp_factors
        val == 0.0 && continue
        gen = PSY.get_component(gen_type, sys, gen_name)
        isnothing(gen) && throw(ArgumentError("$gen_type $gen_name not found"))
        PSY.get_available(gen) || continue
        bus = PSY.get_bus(gen)
        bus_idx = _get_bus_ix(bus_lookup, reverse_bus_search_map, PSY.get_number(bus))
        for time_step in time_steps_iter
            push!(I, bus_idx)
            push!(J, time_step)
            push!(V, val)
        end
    end
    return
end

function make_bus_slack_participation_factors!(
    data::PowerFlowData,
    sys::System,
    generator_slack_participation_factors_input::Dict{Tuple{DataType, String}, Float64},
    bus_lookup::Dict{Int, Int},
    reverse_bus_search_map::Dict{Int, Int},
    time_steps::Int,
    n_buses::Int,
    ::Matrix{PSY.ACBusTypes},
)
    I = Int[]
    J = Int[]
    V = Float64[]

    _add_gspf_to_ijv!(
        I,
        J,
        V,
        sys,
        generator_slack_participation_factors_input,
        bus_lookup,
        reverse_bus_search_map,
        1:time_steps,
    )

    data.bus_slack_participation_factors .= sparse(I, J, V, n_buses, time_steps)
    append!(
        data.generator_slack_participation_factors,
        repeat([generator_slack_participation_factors_input], time_steps),
    )
    return
end

function make_bus_slack_participation_factors!(
    data::PowerFlowData,
    sys::System,
    generator_slack_participation_factors_input::Vector{
        Dict{Tuple{DataType, String}, Float64},
    },
    bus_lookup::Dict{Int, Int},
    reverse_bus_search_map::Dict{Int, Int},
    time_steps::Int,
    n_buses::Int,
    bus_type::Matrix{PSY.ACBusTypes},
)
    if length(generator_slack_participation_factors_input) == 1
        make_bus_slack_participation_factors!(
            data,
            sys,
            generator_slack_participation_factors_input[1],
            bus_lookup,
            reverse_bus_search_map,
            time_steps,
            n_buses,
            bus_type,
        )
        return
    end

    if length(generator_slack_participation_factors_input) > time_steps
        L = length(generator_slack_participation_factors_input)
        @warn(
            "slack_participation_factors has length $L which exceeds time_steps=$time_steps." *
            " Only the first $time_steps entries will be used.",
            maxlog = PF_MAX_LOG,
        )
    end

    if length(generator_slack_participation_factors_input) < time_steps
        throw(
            ArgumentError(
                "slack_participation_factors must have at least the same length as time_steps",
            ),
        )
    end
    append!(
        data.generator_slack_participation_factors,
        generator_slack_participation_factors_input,
    )

    # A sparse matrix constructor is used here, and the duplicates at the same locations are summed by default.
    # This way, the generator slack participation factors are aggregated per bus.
    I = Int[]
    J = Int[]
    V = Float64[]

    for (time_step, factors) in enumerate(generator_slack_participation_factors_input)
        _add_gspf_to_ijv!(
            I,
            J,
            V,
            sys,
            factors,
            bus_lookup,
            reverse_bus_search_map,
            time_step:time_step,
        )
    end

    data.bus_slack_participation_factors .= sparse(I, J, V, n_buses, time_steps)
    return
end

function make_bus_slack_participation_factors!(
    data::PowerFlowData,
    ::System,
    ::Nothing,
    ::Dict{Int, Int},
    ::Dict{Int, Int},
    time_steps::Int,
    n_buses::Int,
    bus_type::Matrix{PSY.ACBusTypes},
)
    I = Int[]
    J = Int[]
    V = Float64[]

    for time_step in 1:time_steps
        for (ix, bt) in enumerate(bus_type[:, time_step])
            bt == PSY.ACBusTypes.REF || continue
            push!(I, ix)
            push!(J, time_step)
            push!(V, 1.0)
        end
    end

    data.bus_slack_participation_factors .= sparse(I, J, V, n_buses, time_steps)
    return
end

function validate_voltages(x::Vector{Float64},
    bus_types::AbstractArray{PSY.ACBusTypes},
    range::NamedTuple{(:min, :max), Tuple{Float64, Float64}} = VM_VALIDATION_RANGE,
    i::Int64 = 1,
)
    # outside_range = sizehint!(Vector{Int64}(), MAX_INDS_TO_PRINT)
    num_outside_range = 0
    for (i, bt) in enumerate(bus_types)
        if bt == PSY.ACBusTypes.PQ
            if (x[2 * i - 1] < range.min || x[2 * i - 1] > range.max) #&&
                # size(outside_range, 1) <= MAX_INDS_TO_PRINT
                #push!(outside_range, i)
                num_outside_range += 1
            end
        end
    end
    if num_outside_range > 0
        @warn "Iteration $i: voltage magnitudes outside of range $range at " *
              "$num_outside_range PQ buses." maxlog = PF_MAX_LOG
    end
    #=
    if size(outside_range, 1) > MAX_INDS_TO_PRINT
        @warn "Iteration $i: voltage magnitudes outside of range $range at over $MAX_INDS_TO_PRINT buses." maxlog =
            PF_MAX_LOG
    elseif size(outside_range, 1) > 0
        @warn "Iteration $i: voltage magnitudes outside of range $range at $(size(outside_range, 1)) buses: $(outside_range)" maxlog =
            PF_MAX_LOG
    end
    =#
    return
end

"""Weighted dot product of two vectors."""
wdot(wx::Vector{Float64}, x::Vector{Float64}, wy::Vector{Float64}, y::Vector{Float64}) =
    LinearAlgebra.dot(wx .* x, wy .* y)

"""Weighted norm of two vectors."""
wnorm(w::Vector{Float64}, x::Vector{Float64}) = norm(w .* x)
"""For pretty printing floats in debugging messages."""
siground(x::Float64) = round(x; sigdigits = 3)

signorm(x::Vector{Float64}; p::Real = 2) = siground(LinearAlgebra.norm(x, p))
print_signorms(x::Vector{Float64}; intro::String = "", ps::Vector{Float64} = [2]) =
    @info "$intro norm: " * join(["$(signorm(x; p = p)) [L$p]" for p in ps], ", ")<|MERGE_RESOLUTION|>--- conflicted
+++ resolved
@@ -271,14 +271,9 @@
     sys::PSY.System,
     correct_bustypes::Bool = false,
 )
-<<<<<<< HEAD
     # correct/validate the bus types. We don't care about PV vs PQ for DC power flow, 
     # but due to the network reduction logic, it's simpler to handle the bus types the same
     # for both AC and DC [and just not error/warn for DC PV vs PQ problems].
-=======
-    check_unit_setting(sys)
-    # correct/validate the bus types.
->>>>>>> d4b2c4af
     forced_PV = must_be_PV(sys)
     possible_PV = can_be_PV(sys)
     bus_numbers = PSY.get_bus_numbers(sys)
