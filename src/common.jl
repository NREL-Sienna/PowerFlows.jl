_SingleComponentLoad = Union{PSY.PowerLoad, PSY.ExponentialLoad, PSY.InterruptiblePowerLoad}

"""
Return the reactive power limits that should be used in power flow calculations and PSS/E
exports. Redirects to `PSY.get_reactive_power_limits` in all but special cases.
"""
get_reactive_power_limits_for_power_flow(gen::PSY.Device) =
    PSY.get_reactive_power_limits(gen)

# FIXME temporary workaround for FACTSControlDevice
get_reactive_power_limits_for_power_flow(::PSY.FACTSControlDevice) = (min = -Inf, max = Inf)

function get_reactive_power_limits_for_power_flow(gen::PSY.RenewableNonDispatch)
    val = PSY.get_reactive_power(gen)
    return (min = val, max = val)
end

function get_reactive_power_limits_for_power_flow(gen::PSY.Storage)
    limits = PSY.get_reactive_power_limits(gen)
    isnothing(limits) && return (min = -Inf, max = Inf)  # TODO decide on proper behavior in this case
    return limits
end

"""
Return the active power limits that should be used in power flow calculations and PSS/E
exports. Redirects to `PSY.get_active_power_limits` in all but special cases.
"""
get_active_power_limits_for_power_flow(gen::PSY.Device) = PSY.get_active_power_limits(gen)

get_active_power_limits_for_power_flow(::PSY.Source) = (min = -Inf, max = Inf)

function get_active_power_limits_for_power_flow(gen::PSY.SynchronousCondenser)
    return (min = 0.0, max = 0.0)
end

function get_active_power_limits_for_power_flow(gen::PSY.RenewableNonDispatch)
    val = PSY.get_active_power(gen)
    return (min = val, max = val)
end

get_active_power_limits_for_power_flow(gen::PSY.RenewableDispatch) =
    (min = 0.0, max = PSY.get_rating(gen))

# TODO verify whether this is the correct behavior for Storage, (a) for redistribution and (b) for exporting
get_active_power_limits_for_power_flow(gen::PSY.Storage) =
    (min = 0.0, max = PSY.get_output_active_power_limits(gen).max)

<<<<<<< HEAD
"""
Return the active and reactive power generation from a generator component.
It's pg=0 as default for synchronous condensers since there's no field in the component for active power.
"""
function get_active_and_reactive_power_from_generator(gen::PSY.SynchronousCondenser)
    pg = 0.0
    qg = PSY.get_reactive_power(gen)
    return pg, qg
end

function get_active_and_reactive_power_from_generator(gen)
    pg = PSY.get_active_power(gen)
    qg = PSY.get_reactive_power(gen)
    return pg, qg
end
=======
_get_bus_ix(
    bus_lookup::Dict{Int, Int},
    reverse_bus_search_map::Dict{Int, Int},
    bus_number::Int,
) =
    bus_lookup[get(reverse_bus_search_map, bus_number, bus_number)]
>>>>>>> 74532b91

function _get_injections!(
    bus_activepower_injection::Vector{Float64},
    bus_reactivepower_injection::Vector{Float64},
    bus_lookup::Dict{Int, Int},
    reverse_bus_search_map::Dict{Int, Int},
    sys::PSY.System,
)
    for source in PSY.get_components(PSY.StaticInjection, sys)
        isa(source, PSY.ElectricLoad) && continue
        isa(source, PSY.FACTSControlDevice) && continue # FIXME temporary workaround.
        !PSY.get_available(source) && continue
        bus = PSY.get_bus(source)
        bus_ix = _get_bus_ix(bus_lookup, reverse_bus_search_map, PSY.get_number(bus))
        # see issue #1463 in PSY
        if !isa(source, PSY.SynchronousCondenser)
            bus_activepower_injection[bus_ix] += PSY.get_active_power(source)
        end
        bus_reactivepower_injection[bus_ix] += PSY.get_reactive_power(source)
    end
    return
end

function _get_withdrawals!(
    bus_activepower_withdrawals::Vector{Float64},
    bus_reactivepower_withdrawals::Vector{Float64},
    bus_activepower_constant_current_withdrawals::Vector{Float64},
    bus_reactivepower_constant_current_withdrawals::Vector{Float64},
    bus_activepower_constant_impedance_withdrawals::Vector{Float64},
    bus_reactivepower_constant_impedance_withdrawals::Vector{Float64},
    bus_lookup::Dict{Int, Int},
    reverse_bus_search_map::Dict{Int, Int},
    sys::PSY.System,
)
    for l in PSY.get_components(_SingleComponentLoad, sys)
        PSY.get_available(l) || continue
        bus = PSY.get_bus(l)
        bus_ix = _get_bus_ix(bus_lookup, reverse_bus_search_map, PSY.get_number(bus))
        bus_activepower_withdrawals[bus_ix] += PSY.get_active_power(l)
        bus_reactivepower_withdrawals[bus_ix] += PSY.get_reactive_power(l)
    end
    for l in PSY.get_components(PSY.StandardLoad, sys)
        PSY.get_available(l) || continue
        bus = PSY.get_bus(l)
        bus_ix = _get_bus_ix(bus_lookup, reverse_bus_search_map, PSY.get_number(bus))
        bus_activepower_withdrawals[bus_ix] += PSY.get_constant_active_power(l)
        bus_activepower_constant_current_withdrawals[bus_ix] +=
            PSY.get_current_active_power(l)
        bus_activepower_constant_impedance_withdrawals[bus_ix] +=
            PSY.get_impedance_active_power(l)
        bus_reactivepower_withdrawals[bus_ix] += PSY.get_constant_reactive_power(l)
        bus_reactivepower_constant_current_withdrawals[bus_ix] +=
            PSY.get_current_reactive_power(l)
        bus_reactivepower_constant_impedance_withdrawals[bus_ix] +=
            PSY.get_impedance_reactive_power(l)
    end
    for sa in PSY.get_components(PSY.SwitchedAdmittance, sys)
        PSY.get_available(sa) || continue
        bus = PSY.get_bus(sa)
        bus_ix = _get_bus_ix(bus_lookup, reverse_bus_search_map, PSY.get_number(bus))
        Y = PSY.get_Y(sa) + sum(PSY.get_initial_status(sa) .* PSY.get_Y_increase(sa))
        # Here we implement the switched admittance element as a constant impedance load.
        # The inputs for ZIP loads are provided for V = 1.0 p.u., so
        # the following is equivalent to S = V * conj(Y * V) for V = 1.0 p.u.
        # As conj(Y) = G - jB, we have P = G and Q = -B
        # (we could use +=real(conj(Y)) and +=imag(conj(Y)) as well).
        bus_activepower_constant_impedance_withdrawals[bus_ix] += real(Y)
        bus_reactivepower_constant_impedance_withdrawals[bus_ix] -= imag(Y)
    end
    return
end

# TODO: Might need changes if we have SwitchedAdmittances
function _get_reactive_power_bound!(
    bus_reactivepower_bounds::Vector{Tuple{Float64, Float64}},
    bus_lookup::Dict{Int, Int},
    reverse_bus_search_map::Dict{Int, Int},
    sys::PSY.System,
)
    for source in PSY.get_components(PSY.StaticInjection, sys)
        isa(source, PSY.ElectricLoad) && continue
        !PSY.get_available(source) && continue
        bus = PSY.get_bus(source)
        bus_ix = _get_bus_ix(bus_lookup, reverse_bus_search_map, PSY.get_number(bus))
        reactive_power_limits = get_reactive_power_limits_for_power_flow(source)
        if reactive_power_limits !== nothing
            bus_reactivepower_bounds[bus_ix] = (
                bus_reactivepower_bounds[bus_ix][1] + min(0, reactive_power_limits.min),
                bus_reactivepower_bounds[bus_ix][2] + max(0, reactive_power_limits.max),
            )
        else
            @warn("Reactive Power Bounds at Bus $(PSY.get_name(bus)) set to (-Inf, Inf)")
            bus_reactivepower_bounds[bus_ix] = (-Inf, Inf)
        end
    end
end

function _initialize_bus_data!(
    bus_type::Vector{PSY.ACBusTypes},
    bus_angles::Vector{Float64},
    bus_magnitude::Vector{Float64},
    bus_lookup::Dict{Int, Int},
    bus_reduction_map::Dict{Int, Set{Int}},
    reverse_bus_search_map::Dict{Int, Int},
    sys::PSY.System,
    correct_bustypes::Bool = false,
)
    # correct/validate the bus types.
    forced_PV = must_be_PV(sys)
    possible_PV = can_be_PV(sys)
    bus_numbers = PSY.get_bus_numbers(sys)
    temp_bus_types = Dict{Int, PSY.ACBusTypes}()
    sizehint!(temp_bus_types, length(bus_numbers))
    temp_bus_map = Dict{Int, String}()
    for bus in PSY.get_components(PSY.ACBus, sys)
        bt = PSY.get_bustype(bus)
        bus_no = PSY.get_number(bus)
        bus_name = PSY.get_name(bus)
        temp_bus_map[bus_no] = bus_name
        if (bt == PSY.ACBusTypes.PV || bt == PSY.ACBusTypes.REF) && !(bus_no in possible_PV)
            if correct_bustypes
                @info "Bus $bus_name (number $bus_no) changed from PV to PQ: no available " *
                      "sources at that bus." maxlog = PF_MAX_LOG
                bt = PSY.ACBusTypes.PQ
            else
                throw(
                    ArgumentError(
                        "No available sources at bus $bus_name of bus type 2 (PV)." *
                        " Please change the bus type to PQ.",
                    ),
                )
            end
        elseif bt == PSY.ACBusTypes.PQ && bus_no in forced_PV
            @warn "Active generators found at bus $bus_name of bus type 1 (PQ), i.e. " *
                  "different than 2 (PV). Consider checking your data inputs." maxlog =
                PF_MAX_LOG
        end
        temp_bus_types[bus_no] = bt
    end

    bus_type_priorities = Dict{PSY.ACBusTypes, Int}(
        PSY.ACBusTypes.REF => 3,
        PSY.ACBusTypes.PV => 2,
        PSY.ACBusTypes.PQ => 1,
    )
    for (bus_no, reduced_bus_nos) in bus_reduction_map
        # pick the "highest" bus type among the reduced buses, where REF > PV > PQ.
        corrected_bus_types =
            [temp_bus_types[reduced_bus_no] for reduced_bus_no in reduced_bus_nos]
        push!(corrected_bus_types, temp_bus_types[bus_no])
        combined_bus_type = findmax(bt -> bus_type_priorities[bt], corrected_bus_types)[1]
        ix = _get_bus_ix(bus_lookup, reverse_bus_search_map, bus_no)
        bus_type[ix] = combined_bus_type
        # TODO: combine the angles/magnitudes, between the reduced buses?
        bus_name = temp_bus_map[bus_no]
        bus = PSY.get_component(PSY.ACBus, sys, bus_name)
        bus_angles[ix] = PSY.get_angle(bus)
        bus_vm = PSY.get_magnitude(bus)
        # prevent unfeasible starting values for voltage magnitude at PQ buses (for PV and REF buses we cannot do this):
        if combined_bus_type == PSY.ACBusTypes.PQ &&
           bus_vm < BUS_VOLTAGE_MAGNITUDE_CUTOFF_MIN
            @warn(
                "Initial bus voltage magnitude of $bus_vm p.u. at PQ bus $bus_name is below the plausible minimum cut-off value of $BUS_VOLTAGE_MAGNITUDE_CUTOFF_MIN p.u. and has been set to $BUS_VOLTAGE_MAGNITUDE_CUTOFF_MIN p.u.",
                maxlog = PF_MAX_LOG,
            )
            bus_vm = BUS_VOLTAGE_MAGNITUDE_CUTOFF_MIN
        elseif combined_bus_type == PSY.ACBusTypes.PQ &&
               bus_vm > BUS_VOLTAGE_MAGNITUDE_CUTOFF_MAX
            @warn(
                "Initial bus voltage magnitude of $bus_vm p.u. at PQ bus $bus_name is above the plausible maximum cut-off value of $BUS_VOLTAGE_MAGNITUDE_CUTOFF_MAX p.u. and has been set to $BUS_VOLTAGE_MAGNITUDE_CUTOFF_MAX p.u.",
                maxlog = PF_MAX_LOG,
            )
            bus_vm = BUS_VOLTAGE_MAGNITUDE_CUTOFF_MAX
        end
        bus_magnitude[ix] = bus_vm
    end
end
##############################################################################
# Matrix Methods #############################################################

"""Matrix multiplication A*x. Written this way because a VirtualPTDF 
matrix does not store all of its entries: instead, it calculates
them (or retrieves them from cache), one element or one row at a time."""
function my_mul_mt(
    A::PNM.VirtualPTDF,
    x::Vector{Float64},
)
    y = zeros(length(A.axes[1]))
    for i in 1:length(A.axes[1])
        name_ = A.axes[1][i]
        y[i] = dot(A[name_, :], x)
    end
    return y
end

"""Similar to above: A*X where X is a matrix."""
my_mul_mt(
    A::PNM.VirtualPTDF,
    X::Matrix{Float64},
) = vcat((A[name_, :]' * X for name_ in A.axes[1])...)

function make_dc_powerflowdata(
    sys,
    time_steps,
    timestep_names,
    power_network_matrix,
    aux_network_matrix,
    bus_lookup,
    arc_lookup,
    valid_ix,
    converged,
    loss_factors,
    calculate_loss_factors,
    voltage_stability_factors,
    calculate_voltage_stability_factors,
    generator_slack_participation_factors,
    correct_bustypes,
)
    timestep_map = Dict(zip([i for i in 1:time_steps], timestep_names))
    neighbors = Vector{Set{Int}}()
    return make_powerflowdata(
        sys,
        time_steps,
        power_network_matrix,
        aux_network_matrix,
        bus_lookup,
        arc_lookup,
        timestep_map,
        valid_ix,
        neighbors,
        converged,
        loss_factors,
        calculate_loss_factors,
        voltage_stability_factors,
        calculate_voltage_stability_factors,
        generator_slack_participation_factors,
        correct_bustypes,
    )
end

function _add_gspf_to_ijv!(
    I::Vector{Int},
    J::Vector{Int},
    V::Vector{Float64},
    sys::System,
    gsp_factors::Dict{Tuple{DataType, String}, Float64},
    bus_lookup::Dict{Int, Int},
    reverse_bus_search_map::Dict{Int, Int},
    time_steps_iter::AbstractVector{<:Integer},
)
    for ((gen_type, gen_name), val) in gsp_factors
        val == 0.0 && continue
        gen = PSY.get_component(gen_type, sys, gen_name)
        isnothing(gen) && throw(ArgumentError("$gen_type $gen_name not found"))
        PSY.get_available(gen) || continue
        bus = PSY.get_bus(gen)
        bus_idx = _get_bus_ix(bus_lookup, reverse_bus_search_map, PSY.get_number(bus))
        for time_step in time_steps_iter
            push!(I, bus_idx)
            push!(J, time_step)
            push!(V, val)
        end
    end
    return
end

function make_bus_slack_participation_factors(
    sys::System,
    generator_slack_participation_factors::Dict{Tuple{DataType, String}, Float64},
    bus_lookup::Dict{Int, Int},
    reverse_bus_search_map::Dict{Int, Int},
    time_steps::Int,
    n_buses::Int,
    ::Matrix{PSY.ACBusTypes},
)
    I = Int[]
    J = Int[]
    V = Float64[]

    _add_gspf_to_ijv!(
        I,
        J,
        V,
        sys,
        generator_slack_participation_factors,
        bus_lookup,
        reverse_bus_search_map,
        1:time_steps,
    )

    bus_slack_participation_factors = sparse(I, J, V, n_buses, time_steps)
    return bus_slack_participation_factors,
    repeat([generator_slack_participation_factors], time_steps)
end

function make_bus_slack_participation_factors(
    sys::System,
    generator_slack_participation_factors::Vector{Dict{Tuple{DataType, String}, Float64}},
    bus_lookup::Dict{Int, Int},
    reverse_bus_search_map::Dict{Int, Int},
    time_steps::Int,
    n_buses::Int,
    bus_type::Matrix{PSY.ACBusTypes},
)
    if length(generator_slack_participation_factors) == 1
        return make_bus_slack_participation_factors(
            sys,
            generator_slack_participation_factors[1],
            bus_lookup,
            reverse_bus_search_map,
            time_steps,
            n_buses,
            bus_type,
        )
    end

    if length(generator_slack_participation_factors) < time_steps
        throw(
            ArgumentError(
                "slack_participation_factors must have at least the same length as time_steps",
            ),
        )
    end

    # A sparse matrix constructor is used here, and the duplicates at the same locations are summed by default.
    # This way, the generator slack participation factors are aggregated per bus.
    I = Int[]
    J = Int[]
    V = Float64[]

    for (time_step, factors) in enumerate(generator_slack_participation_factors)
        _add_gspf_to_ijv!(
            I,
            J,
            V,
            sys,
            factors,
            bus_lookup,
            reverse_bus_search_map,
            time_step:time_step,
        )
    end

    bus_slack_participation_factors = sparse(I, J, V, n_buses, time_steps)
    return bus_slack_participation_factors, generator_slack_participation_factors
end

function make_bus_slack_participation_factors(
    ::System,
    ::Nothing,
    ::Dict{Int, Int},
    ::Dict{Int, Int},
    time_steps::Int,
    n_buses::Int,
    bus_type::Matrix{PSY.ACBusTypes},
)
    I = Int[]
    J = Int[]
    V = Float64[]

    for time_step in 1:time_steps
        for (ix, bt) in enumerate(bus_type[:, time_step])
            bt == PSY.ACBusTypes.REF || continue
            push!(I, ix)
            push!(J, time_step)
            push!(V, 1.0)
        end
    end

    bus_slack_participation_factors = sparse(I, J, V, n_buses, time_steps)

    return bus_slack_participation_factors, nothing
end

"""Return set of all bus numbers that must be PV: i.e. have an available generator."""
function must_be_PV(sys::System)
    gen_buses = Set{Int}()
    for gen in PSY.get_components(PSY.Generator, sys)
        if PSY.get_available(gen)
            push!(gen_buses, PSY.get_number(PSY.get_bus(gen)))
        end
    end
    # PSSe counts buses with switched shunts as PV, so we do the same here.
    for gen in PSY.get_components(PSY.SwitchedAdmittance, sys)
        if PSY.get_available(gen)
            push!(gen_buses, PSY.get_number(PSY.get_bus(gen)))
        end
    end
    return gen_buses
end

"""Return set of all bus numbers that can be PV: i.e. have an available generator,
or certain voltage regulation devices."""
function can_be_PV(sys::System)
    source_buses = must_be_PV(sys)
    for source in PSY.get_components(PSY.Source, sys)
        if PSY.get_available(source)
            push!(source_buses, PSY.get_number(PSY.get_bus(source)))
        end
    end
    return source_buses
end

function make_powerflowdata(
    sys,
    time_steps,
    power_network_matrix,
    aux_network_matrix,
    bus_lookup,
    arc_lookup,
    timestep_map,
    valid_ix,
    neighbors,
    converged,
    loss_factors,
    calculate_loss_factors,
    voltage_stability_factors = nothing,
    calculate_voltage_stability_factors = nothing,
    generator_slack_participation_factors = nothing,
    correct_bustypes::Bool = false,
)
    n_buses = length(bus_lookup)
    n_arcs = length(arc_lookup)
    bus_type = Vector{PSY.ACBusTypes}(undef, n_buses)
    bus_angles = zeros(Float64, n_buses)
    bus_magnitude = ones(Float64, n_buses)
    nrd = PNM.get_network_reduction_data(power_network_matrix)
    reverse_bus_search_map = PNM.get_reverse_bus_search_map(nrd)
    bus_reduction_map = PNM.get_bus_reduction_map(nrd)

    _initialize_bus_data!(
        bus_type,
        bus_angles,
        bus_magnitude,
        bus_lookup,
        bus_reduction_map,
        reverse_bus_search_map,
        sys,
        correct_bustypes,
    )

    # define injection vectors related to the first timestep
    bus_activepower_injection = zeros(Float64, n_buses)
    bus_reactivepower_injection = zeros(Float64, n_buses)
    _get_injections!(
        bus_activepower_injection,
        bus_reactivepower_injection,
        bus_lookup,
        reverse_bus_search_map,
        sys,
    )

    bus_activepower_withdrawals = zeros(Float64, n_buses)
    bus_reactivepower_withdrawals = zeros(Float64, n_buses)
    bus_activepower_constant_current_withdrawals = zeros(Float64, n_buses)
    bus_reactivepower_constant_current_withdrawals = zeros(Float64, n_buses)
    bus_activepower_constant_impedance_withdrawals = zeros(Float64, n_buses)
    bus_reactivepower_constant_impedance_withdrawals = zeros(Float64, n_buses)
    _get_withdrawals!(
        bus_activepower_withdrawals,
        bus_reactivepower_withdrawals,
        bus_activepower_constant_current_withdrawals,
        bus_reactivepower_constant_current_withdrawals,
        bus_activepower_constant_impedance_withdrawals,
        bus_reactivepower_constant_impedance_withdrawals,
        bus_lookup,
        reverse_bus_search_map,
        sys,
    )

    # Define fields as matrices whose number of columns is equal to the number of time_steps
    bus_activepower_injection_1 = zeros(Float64, n_buses, time_steps)
    bus_reactivepower_injection_1 = zeros(Float64, n_buses, time_steps)
    bus_activepower_withdrawals_1 = zeros(Float64, n_buses, time_steps)
    bus_reactivepower_withdrawals_1 = zeros(Float64, n_buses, time_steps)
    bus_activepower_constant_current_withdrawals_1 = zeros(Float64, n_buses, time_steps)
    bus_reactivepower_constant_current_withdrawals_1 = zeros(Float64, n_buses, time_steps)
    bus_activepower_constant_impedance_withdrawals_1 = zeros(Float64, n_buses, time_steps)
    bus_reactivepower_constant_impedance_withdrawals_1 = zeros(Float64, n_buses, time_steps)
    # TODO: our bus reactive power bounds are undefined for all timesteps besides the first?!
    bus_reactivepower_bounds_1 = fill((NaN, NaN), n_buses, time_steps)
    bus_magnitude_1 = ones(Float64, n_buses, time_steps)
    bus_angles_1 = zeros(Float64, n_buses, time_steps)

    # Initial values related to first timestep allocated in the first column
    bus_activepower_injection_1[:, 1] .= bus_activepower_injection
    bus_reactivepower_injection_1[:, 1] .= bus_reactivepower_injection
    bus_activepower_withdrawals_1[:, 1] .= bus_activepower_withdrawals
    bus_reactivepower_withdrawals_1[:, 1] .= bus_reactivepower_withdrawals
    bus_activepower_constant_current_withdrawals_1[:, 1] .=
        bus_activepower_constant_current_withdrawals
    bus_reactivepower_constant_current_withdrawals_1[:, 1] .=
        bus_reactivepower_constant_current_withdrawals
    bus_activepower_constant_impedance_withdrawals_1[:, 1] .=
        bus_activepower_constant_impedance_withdrawals
    bus_reactivepower_constant_impedance_withdrawals_1[:, 1] .=
        bus_reactivepower_constant_impedance_withdrawals
    bus_magnitude_1[:, 1] .= bus_magnitude
    bus_angles_1[:, 1] .= bus_angles

    bus_reactivepower_bounds = Vector{Tuple{Float64, Float64}}(undef, n_buses)
    for i in 1:n_buses
        bus_reactivepower_bounds[i] = (0.0, 0.0)
    end
    _get_reactive_power_bound!(
        bus_reactivepower_bounds,
        bus_lookup,
        reverse_bus_search_map,
        sys,
    )
    bus_reactivepower_bounds_1[:, 1] .= bus_reactivepower_bounds

    # Initial bus types are same for every time period
    bus_type_1 = repeat(bus_type; outer = [1, time_steps])
    @assert size(bus_type_1) == (n_buses, time_steps)

    # Initial slack participation factors are same for every time period
    bus_slack_participation_factors, generator_slack_participation_factors =
        make_bus_slack_participation_factors(
            sys,
            generator_slack_participation_factors,
            bus_lookup,
            reverse_bus_search_map,
            time_steps,
            n_buses,
            bus_type_1,
        )

    # Initial flows are all zero
    arc_activepower_flow_from_to = zeros(Float64, n_arcs, time_steps)
    arc_reactivepower_flow_from_to = zeros(Float64, n_arcs, time_steps)
    arc_activepower_flow_to_from = zeros(Float64, n_arcs, time_steps)
    arc_reactivepower_flow_to_from = zeros(Float64, n_arcs, time_steps)

    return PowerFlowData(
        bus_lookup,
        arc_lookup,
        bus_activepower_injection_1,
        bus_reactivepower_injection_1,
        bus_activepower_withdrawals_1,
        bus_reactivepower_withdrawals_1,
        bus_activepower_constant_current_withdrawals_1,
        bus_reactivepower_constant_current_withdrawals_1,
        bus_activepower_constant_impedance_withdrawals_1,
        bus_reactivepower_constant_impedance_withdrawals_1,
        bus_reactivepower_bounds_1,
        generator_slack_participation_factors,
        bus_slack_participation_factors,
        bus_type_1,
        bus_magnitude_1,
        bus_angles_1,
        arc_activepower_flow_from_to,
        arc_reactivepower_flow_from_to,
        arc_activepower_flow_to_from,
        arc_reactivepower_flow_to_from,
        timestep_map,
        valid_ix,
        power_network_matrix,
        aux_network_matrix,
        neighbors,
        converged,
        loss_factors,
        calculate_loss_factors,
        voltage_stability_factors,
        calculate_voltage_stability_factors,
    )
end

function validate_voltages(x::Vector{Float64},
    bus_types::AbstractArray{PSY.ACBusTypes},
    range::NamedTuple{(:min, :max), Tuple{Float64, Float64}} = VM_VALIDATION_RANGE,
    i::Int64 = 1,
)
    # outside_range = sizehint!(Vector{Int64}(), MAX_INDS_TO_PRINT)
    num_outside_range = 0
    for (i, bt) in enumerate(bus_types)
        if bt == PSY.ACBusTypes.PQ
            if (x[2 * i - 1] < range.min || x[2 * i - 1] > range.max) #&&
                # size(outside_range, 1) <= MAX_INDS_TO_PRINT
                #push!(outside_range, i)
                num_outside_range += 1
            end
        end
    end
    if num_outside_range > 0
        @warn "Iteration $i: voltage magnitudes outside of range $range at " *
              "$num_outside_range PQ buses." maxlog = PF_MAX_LOG
    end
    #=
    if size(outside_range, 1) > MAX_INDS_TO_PRINT
        @warn "Iteration $i: voltage magnitudes outside of range $range at over $MAX_INDS_TO_PRINT buses." maxlog =
            PF_MAX_LOG
    elseif size(outside_range, 1) > 0
        @warn "Iteration $i: voltage magnitudes outside of range $range at $(size(outside_range, 1)) buses: $(outside_range)" maxlog =
            PF_MAX_LOG
    end
    =#
    return
end

"""Weighted dot product of two vectors."""
wdot(wx::Vector{Float64}, x::Vector{Float64}, wy::Vector{Float64}, y::Vector{Float64}) =
    LinearAlgebra.dot(wx .* x, wy .* y)

"""Weighted norm of two vectors."""
wnorm(w::Vector{Float64}, x::Vector{Float64}) = norm(w .* x)
"""For pretty printing floats in debugging messages."""
siground(x::Float64) = round(x; sigdigits = 3)<|MERGE_RESOLUTION|>--- conflicted
+++ resolved
@@ -45,7 +45,7 @@
 get_active_power_limits_for_power_flow(gen::PSY.Storage) =
     (min = 0.0, max = PSY.get_output_active_power_limits(gen).max)
 
-<<<<<<< HEAD
+
 """
 Return the active and reactive power generation from a generator component.
 It's pg=0 as default for synchronous condensers since there's no field in the component for active power.
@@ -61,14 +61,14 @@
     qg = PSY.get_reactive_power(gen)
     return pg, qg
 end
-=======
+
 _get_bus_ix(
     bus_lookup::Dict{Int, Int},
     reverse_bus_search_map::Dict{Int, Int},
     bus_number::Int,
 ) =
     bus_lookup[get(reverse_bus_search_map, bus_number, bus_number)]
->>>>>>> 74532b91
+
 
 function _get_injections!(
     bus_activepower_injection::Vector{Float64},
