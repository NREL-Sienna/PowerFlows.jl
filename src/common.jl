_SingleComponentLoad = Union{PSY.PowerLoad, PSY.ExponentialLoad, PSY.InterruptiblePowerLoad}

"""
Return the reactive power limits that should be used in power flow calculations and PSS/E
exports. Redirects to `PSY.get_reactive_power_limits` in all but special cases.
"""
get_reactive_power_limits_for_power_flow(gen::PSY.Device) =
    PSY.get_reactive_power_limits(gen)

function get_reactive_power_limits_for_power_flow(gen::PSY.RenewableNonDispatch)
    val = PSY.get_reactive_power(gen)
    return (min = val, max = val)
end

function get_reactive_power_limits_for_power_flow(gen::PSY.Storage)
    limits = PSY.get_reactive_power_limits(gen)
    isnothing(limits) && return (min = -Inf, max = Inf)  # TODO decide on proper behavior in this case
    return limits
end

"""
Return the active power limits that should be used in power flow calculations and PSS/E
exports. Redirects to `PSY.get_active_power_limits` in all but special cases.
"""
get_active_power_limits_for_power_flow(gen::PSY.Device) = PSY.get_active_power_limits(gen)

get_active_power_limits_for_power_flow(::PSY.Source) = (min = -Inf, max = Inf)

function get_active_power_limits_for_power_flow(gen::PSY.SynchronousCondenser)
    return (min = 0.0, max = 0.0)
end

function get_active_power_limits_for_power_flow(gen::PSY.RenewableNonDispatch)
    val = PSY.get_active_power(gen)
    return (min = val, max = val)
end

get_active_power_limits_for_power_flow(gen::PSY.RenewableDispatch) =
    (min = 0.0, max = PSY.get_rating(gen))

# TODO verify whether this is the correct behavior for Storage, (a) for redistribution and (b) for exporting
get_active_power_limits_for_power_flow(gen::PSY.Storage) =
    (min = 0.0, max = PSY.get_output_active_power_limits(gen).max)

"""
Return the active and reactive power generation from a generator component.
It's pg=0 as default for synchronous condensers since there's no field in the component for active power.
"""
function get_active_and_reactive_power_from_generator(gen::PSY.SynchronousCondenser)
    pg = 0.0
    qg = PSY.get_reactive_power(gen)
    return pg, qg
end

function get_active_and_reactive_power_from_generator(gen)
    pg = PSY.get_active_power(gen)
    qg = PSY.get_reactive_power(gen)
    return pg, qg
end

_get_bus_ix(
    bus_lookup::Dict{Int, Int},
    reverse_bus_search_map::Dict{Int, Int},
    bus_number::Int,
) =
    bus_lookup[get(reverse_bus_search_map, bus_number, bus_number)]

function _get_injections!(
    bus_activepower_injection::Vector{Float64},
    bus_reactivepower_injection::Vector{Float64},
    bus_lookup::Dict{Int, Int},
    reverse_bus_search_map::Dict{Int, Int},
    sys::PSY.System,
)
    for source in PSY.get_available_components(PSY.StaticInjection, sys)
        if contributes_active_power(source) &&
           active_power_contribution_type(source) == PowerContributionType.INJECTION
            bus = PSY.get_bus(source)
            bus_ix = _get_bus_ix(bus_lookup, reverse_bus_search_map, PSY.get_number(bus))
            bus_activepower_injection[bus_ix] += PSY.get_active_power(source)
        end
        if contributes_reactive_power(source) &&
           reactive_power_contribution_type(source) == PowerContributionType.INJECTION
            bus = PSY.get_bus(source)
            bus_ix = _get_bus_ix(bus_lookup, reverse_bus_search_map, PSY.get_number(bus))
            # yet to implement control mode etc. for FACTS devices.
            if source isa PSY.FACTSControlDevice
                bus_reactivepower_injection[bus_ix] +=
                    PSY.get_reactive_power_required(source)
            else
                bus_reactivepower_injection[bus_ix] += PSY.get_reactive_power(source)
            end
        end
    end
    return
end

function _get_withdrawals!(
    bus_activepower_withdrawals::Vector{Float64},
    bus_reactivepower_withdrawals::Vector{Float64},
    bus_activepower_constant_current_withdrawals::Vector{Float64},
    bus_reactivepower_constant_current_withdrawals::Vector{Float64},
    bus_activepower_constant_impedance_withdrawals::Vector{Float64},
    bus_reactivepower_constant_impedance_withdrawals::Vector{Float64},
    bus_lookup::Dict{Int, Int},
    reverse_bus_search_map::Dict{Int, Int},
    sys::PSY.System,
)
    # constant power withdrawals
    for l in PSY.get_available_components(PSY.StaticInjection, sys)
        if contributes_active_power(l) &&
           active_power_contribution_type(l) == PowerContributionType.WITHDRAWAL
            bus = PSY.get_bus(l)
            bus_ix = _get_bus_ix(bus_lookup, reverse_bus_search_map, PSY.get_number(bus))
            bus_activepower_withdrawals[bus_ix] += PSY.get_active_power(l)
        end
        if contributes_reactive_power(l) &&
           reactive_power_contribution_type(l) == PowerContributionType.WITHDRAWAL
            bus = PSY.get_bus(l)
            bus_ix = _get_bus_ix(bus_lookup, reverse_bus_search_map, PSY.get_number(bus))
            bus_reactivepower_withdrawals[bus_ix] += PSY.get_reactive_power(l)
        end
    end
    # handle StandardLoad: they have constant current and constant impedance withdrawals,
    # and the getter for constant power is named differently (get_constant_active_power)
    for l in PSY.get_available_components(
        Union{PSY.StandardLoad, PSY.InterruptibleStandardLoad},
        sys,
    )
        bus = PSY.get_bus(l)
        bus_ix = _get_bus_ix(bus_lookup, reverse_bus_search_map, PSY.get_number(bus))
        bus_activepower_withdrawals[bus_ix] += PSY.get_constant_active_power(l)
        bus_reactivepower_withdrawals[bus_ix] += PSY.get_constant_reactive_power(l)
        bus_activepower_constant_current_withdrawals[bus_ix] +=
            PSY.get_current_active_power(l)
        bus_activepower_constant_impedance_withdrawals[bus_ix] +=
            PSY.get_impedance_active_power(l)
        bus_reactivepower_constant_current_withdrawals[bus_ix] +=
            PSY.get_current_reactive_power(l)
        bus_reactivepower_constant_impedance_withdrawals[bus_ix] +=
            PSY.get_impedance_reactive_power(l)
    end
    # FixedAdmittance components are already included in the Ybus matrix.
    for sa in PSY.get_available_components(PSY.SwitchedAdmittance, sys)
        bus = PSY.get_bus(sa)
        bus_ix = _get_bus_ix(bus_lookup, reverse_bus_search_map, PSY.get_number(bus))
        Y = PSY.get_Y(sa) + sum(PSY.get_initial_status(sa) .* PSY.get_Y_increase(sa))
        # Here we implement the switched admittance element as a constant impedance load.
        # The inputs for ZIP loads are provided for V = 1.0 p.u., so
        # the following is equivalent to S = V * conj(Y * V) for V = 1.0 p.u.
        # As conj(Y) = G - jB, we have P = G and Q = -B
        # (we could use +=real(conj(Y)) and +=imag(conj(Y)) as well).
        bus_activepower_constant_impedance_withdrawals[bus_ix] += real(Y)
        bus_reactivepower_constant_impedance_withdrawals[bus_ix] -= imag(Y)
    end
    for sc in PSY.get_available_components(PSY.SynchronousCondenser, sys)
        bus = PSY.get_bus(sc)
        bus_ix = _get_bus_ix(bus_lookup, reverse_bus_search_map, PSY.get_number(bus))
        bus_activepower_withdrawals[bus_ix] += PSY.get_active_power_losses(sc)
        # reactive power handled already:
        # contributes_reactive_power(PSY.SynchronousCondenser) is true.
    end
    return
end

function _get_reactive_power_bound!(
    bus_reactivepower_bounds::Vector{Tuple{Float64, Float64}},
    bus_lookup::Dict{Int, Int},
    reverse_bus_search_map::Dict{Int, Int},
    sys::PSY.System,
)
    for source in PSY.get_available_components(PSY.StaticInjection, sys)
        isa(source, PSY.ElectricLoad) && continue
<<<<<<< HEAD
        isa(source, PSY.FACTSControlDevice) && continue # FIXME: FACTS devices.
        bus = PSY.get_bus(source)
        bus_ix = _get_bus_ix(bus_lookup, reverse_bus_search_map, PSY.get_number(bus))
        reactive_power_limits = get_reactive_power_limits_for_power_flow(source)
        if reactive_power_limits !== nothing
=======
        isa(source, PSY.FACTSControlDevice) && continue # FACTS devices.
        bus = PSY.get_bus(source)
        bus_ix = _get_bus_ix(bus_lookup, reverse_bus_search_map, PSY.get_number(bus))
        reactive_power_limits = get_reactive_power_limits_for_power_flow(source)
        if !isnothing(reactive_power_limits) && !isinf(reactive_power_limits.min) &&
           !isinf(reactive_power_limits.max)
>>>>>>> 3b53f0fa
            bus_reactivepower_bounds[bus_ix] = (
                bus_reactivepower_bounds[bus_ix][1] + min(0, reactive_power_limits.min),
                bus_reactivepower_bounds[bus_ix][2] + max(0, reactive_power_limits.max),
            )
        else
            @warn("Reactive Power Bounds at Bus $(PSY.get_name(bus)) set to (-Inf, Inf)")
            bus_reactivepower_bounds[bus_ix] = (-Inf, Inf)
        end
    end
    return
end

function _initialize_bus_data!(
    bus_type::Vector{PSY.ACBusTypes},
    bus_angles::Vector{Float64},
    bus_magnitude::Vector{Float64},
    bus_lookup::Dict{Int, Int},
    bus_reduction_map::Dict{Int, Set{Int}},
    reverse_bus_search_map::Dict{Int, Int},
    sys::PSY.System,
    correct_bustypes::Bool = false,
)
    # correct/validate the bus types.
    forced_PV = must_be_PV(sys)
    possible_PV = can_be_PV(sys)
    bus_numbers = PSY.get_bus_numbers(sys)
    temp_bus_types = Dict{Int, PSY.ACBusTypes}()
    sizehint!(temp_bus_types, length(bus_numbers))
    temp_bus_map = Dict{Int, String}()
    sizehint!(temp_bus_map, length(bus_numbers))
    for bus in PSY.get_components(PSY.ACBus, sys)
        bt = PSY.get_bustype(bus)
        bus_no = PSY.get_number(bus)
        bus_name = PSY.get_name(bus)
        temp_bus_map[bus_no] = bus_name
        if (bt == PSY.ACBusTypes.PV || bt == PSY.ACBusTypes.REF) && !(bus_no in possible_PV)
            if correct_bustypes
                @warn "No available sources at bus $bus_name  of bus type 2 (PV). " *
                      "Treating that bus as PQ for purposes of the power flow." maxlog =
                    PF_MAX_LOG
                bt = PSY.ACBusTypes.PQ
            else
                throw(
                    ArgumentError(
                        "No available sources at bus $bus_name of bus type 2 (PV)." *
                        " Please change the bus type to PQ.",
                    ),
                )
            end
        elseif bt == PSY.ACBusTypes.PQ && bus_no in forced_PV
            @warn "Active generators found at bus $bus_name of bus type 1 (PQ), i.e. " *
                  "different than 2 (PV). Consider checking your data inputs." maxlog =
                PF_MAX_LOG
        end
        temp_bus_types[bus_no] = bt
    end

<<<<<<< HEAD
    # FIXME handle combining buses more intelligently.
    # perhaps move some of this logic into PNM
=======
>>>>>>> 3b53f0fa
    for (bus_no, reduced_bus_nos) in bus_reduction_map
        # pick the "highest" bus type among the reduced buses, where REF > PV > PQ.
        corrected_bus_types =
            [temp_bus_types[reduced_bus_no] for reduced_bus_no in reduced_bus_nos]
        push!(corrected_bus_types, temp_bus_types[bus_no])
        combined_bus_type = findmax(bt -> BUS_TYPE_PRIORITIES[bt], corrected_bus_types)[1]
        ix = _get_bus_ix(bus_lookup, reverse_bus_search_map, bus_no)
        bus_type[ix] = combined_bus_type
        bus_name = temp_bus_map[bus_no]
        bus = PSY.get_component(PSY.ACBus, sys, bus_name)
        bus_angles[ix] = PSY.get_angle(bus)
        bus_vm = PSY.get_magnitude(bus)
        # prevent unfeasible starting values for voltage magnitude at PQ buses (for PV and REF buses we cannot do this):
        if combined_bus_type == PSY.ACBusTypes.PQ &&
           bus_vm < BUS_VOLTAGE_MAGNITUDE_CUTOFF_MIN
            @warn(
                "Initial bus voltage magnitude of $bus_vm p.u. at PQ bus $bus_name is below the plausible minimum cut-off value of $BUS_VOLTAGE_MAGNITUDE_CUTOFF_MIN p.u. and has been set to $BUS_VOLTAGE_MAGNITUDE_CUTOFF_MIN p.u.",
                maxlog = PF_MAX_LOG,
            )
            bus_vm = BUS_VOLTAGE_MAGNITUDE_CUTOFF_MIN
        elseif combined_bus_type == PSY.ACBusTypes.PQ &&
               bus_vm > BUS_VOLTAGE_MAGNITUDE_CUTOFF_MAX
            @warn(
                "Initial bus voltage magnitude of $bus_vm p.u. at PQ bus $bus_name is above the plausible maximum cut-off value of $BUS_VOLTAGE_MAGNITUDE_CUTOFF_MAX p.u. and has been set to $BUS_VOLTAGE_MAGNITUDE_CUTOFF_MAX p.u.",
                maxlog = PF_MAX_LOG,
            )
            bus_vm = BUS_VOLTAGE_MAGNITUDE_CUTOFF_MAX
        end
        bus_magnitude[ix] = bus_vm
    end
end
##############################################################################
# Matrix Methods #############################################################

"""Matrix multiplication A*x. Written this way because a VirtualPTDF 
matrix does not store all of its entries: instead, it calculates
them (or retrieves them from cache), one element or one row at a time."""
function my_mul_mt(
    A::PNM.VirtualPTDF,
    x::Vector{Float64},
)
    y = zeros(length(A.axes[1]))
    for i in 1:length(A.axes[1])
        name_ = A.axes[1][i]
        y[i] = dot(A[name_, :], x)
    end
    return y
end

"""Similar to above: A*X where X is a matrix."""
my_mul_mt(
    A::PNM.VirtualPTDF,
    X::Matrix{Float64},
) = vcat((A[name_, :]' * X for name_ in A.axes[1])...)

function _add_gspf_to_ijv!(
    I::Vector{Int},
    J::Vector{Int},
    V::Vector{Float64},
    sys::System,
    gsp_factors::Dict{Tuple{DataType, String}, Float64},
    bus_lookup::Dict{Int, Int},
    reverse_bus_search_map::Dict{Int, Int},
    time_steps_iter::AbstractVector{<:Integer},
)
    for ((gen_type, gen_name), val) in gsp_factors
        val == 0.0 && continue
        gen = PSY.get_component(gen_type, sys, gen_name)
        isnothing(gen) && throw(ArgumentError("$gen_type $gen_name not found"))
        PSY.get_available(gen) || continue
        bus = PSY.get_bus(gen)
        bus_idx = _get_bus_ix(bus_lookup, reverse_bus_search_map, PSY.get_number(bus))
        for time_step in time_steps_iter
            push!(I, bus_idx)
            push!(J, time_step)
            push!(V, val)
        end
    end
    return
end

function make_bus_slack_participation_factors!(
    data::PowerFlowData,
    sys::System,
    generator_slack_participation_factors_input::Dict{Tuple{DataType, String}, Float64},
    bus_lookup::Dict{Int, Int},
    reverse_bus_search_map::Dict{Int, Int},
    time_steps::Int,
    n_buses::Int,
    ::Matrix{PSY.ACBusTypes},
)
    I = Int[]
    J = Int[]
    V = Float64[]

    _add_gspf_to_ijv!(
        I,
        J,
        V,
        sys,
        generator_slack_participation_factors_input,
        bus_lookup,
        reverse_bus_search_map,
        1:time_steps,
    )

    data.bus_slack_participation_factors .= sparse(I, J, V, n_buses, time_steps)
    append!(
        data.generator_slack_participation_factors,
        repeat([generator_slack_participation_factors_input], time_steps),
    )
    return
end

function make_bus_slack_participation_factors!(
    data::PowerFlowData,
    sys::System,
    generator_slack_participation_factors_input::Vector{
        Dict{Tuple{DataType, String}, Float64},
    },
    bus_lookup::Dict{Int, Int},
    reverse_bus_search_map::Dict{Int, Int},
    time_steps::Int,
    n_buses::Int,
    bus_type::Matrix{PSY.ACBusTypes},
)
    if length(generator_slack_participation_factors_input) == 1
        make_bus_slack_participation_factors!(
            data,
            sys,
            generator_slack_participation_factors_input[1],
            bus_lookup,
            reverse_bus_search_map,
            time_steps,
            n_buses,
            bus_type,
        )
        return
    end

    if length(generator_slack_participation_factors_input) > time_steps
        L = length(generator_slack_participation_factors_input)
        @warn(
            "slack_participation_factors has length $L which exceeds time_steps=$time_steps." *
            " Only the first $time_steps entries will be used.",
            maxlog = PF_MAX_LOG,
        )
    end

    if length(generator_slack_participation_factors_input) < time_steps
        throw(
            ArgumentError(
                "slack_participation_factors must have at least the same length as time_steps",
            ),
        )
    end
    append!(
        data.generator_slack_participation_factors,
        generator_slack_participation_factors_input,
    )

    # A sparse matrix constructor is used here, and the duplicates at the same locations are summed by default.
    # This way, the generator slack participation factors are aggregated per bus.
    I = Int[]
    J = Int[]
    V = Float64[]

    for (time_step, factors) in enumerate(generator_slack_participation_factors_input)
        _add_gspf_to_ijv!(
            I,
            J,
            V,
            sys,
            factors,
            bus_lookup,
            reverse_bus_search_map,
            time_step:time_step,
        )
<<<<<<< HEAD
=======
    end

    data.bus_slack_participation_factors .= sparse(I, J, V, n_buses, time_steps)
    return
end

function make_bus_slack_participation_factors!(
    data::PowerFlowData,
    ::System,
    ::Nothing,
    ::Dict{Int, Int},
    ::Dict{Int, Int},
    time_steps::Int,
    n_buses::Int,
    bus_type::Matrix{PSY.ACBusTypes},
)
    I = Int[]
    J = Int[]
    V = Float64[]

    for time_step in 1:time_steps
        for (ix, bt) in enumerate(bus_type[:, time_step])
            bt == PSY.ACBusTypes.REF || continue
            push!(I, ix)
            push!(J, time_step)
            push!(V, 1.0)
        end
>>>>>>> 3b53f0fa
    end

    data.bus_slack_participation_factors .= sparse(I, J, V, n_buses, time_steps)
    return
end

<<<<<<< HEAD
function make_bus_slack_participation_factors!(
    data::PowerFlowData,
    ::System,
    ::Nothing,
    ::Dict{Int, Int},
    ::Dict{Int, Int},
    time_steps::Int,
    n_buses::Int,
    bus_type::Matrix{PSY.ACBusTypes},
)
    I = Int[]
    J = Int[]
    V = Float64[]

    for time_step in 1:time_steps
        for (ix, bt) in enumerate(bus_type[:, time_step])
            bt == PSY.ACBusTypes.REF || continue
            push!(I, ix)
            push!(J, time_step)
            push!(V, 1.0)
        end
    end

    data.bus_slack_participation_factors .= sparse(I, J, V, n_buses, time_steps)
    return
end

"""Return set of all bus numbers that must be PV: i.e. have an available generator."""
function must_be_PV(sys::System)
    gen_buses = Set{Int}()
    for gen in PSY.get_available_components(PSY.Generator, sys)
        push!(gen_buses, PSY.get_number(PSY.get_bus(gen)))
    end
    # PSSe counts buses with switched shunts as PV, so we do the same here.
    for gen in PSY.get_available_components(PSY.SwitchedAdmittance, sys)
        push!(gen_buses, PSY.get_number(PSY.get_bus(gen)))
    end
    for gen in PSY.get_available_components(PSY.SynchronousCondenser, sys)
        push!(gen_buses, PSY.get_number(PSY.get_bus(gen)))
    end
    return gen_buses
end

"""Return set of all bus numbers that can be PV: i.e. have an available generator,
or certain voltage regulation devices."""
function can_be_PV(sys::System)
    source_buses = must_be_PV(sys)
    for source in PSY.get_available_components(PSY.Source, sys)
        push!(source_buses, PSY.get_number(PSY.get_bus(source)))
    end
    return source_buses
end

function validate_voltages(x::Vector{Float64},
    bus_types::AbstractArray{PSY.ACBusTypes},
    range::NamedTuple{(:min, :max), Tuple{Float64, Float64}} = VM_VALIDATION_RANGE,
    i::Int64 = 1,
)
    # outside_range = sizehint!(Vector{Int64}(), MAX_INDS_TO_PRINT)
    num_outside_range = 0
    for (i, bt) in enumerate(bus_types)
        if bt == PSY.ACBusTypes.PQ
            if (x[2 * i - 1] < range.min || x[2 * i - 1] > range.max) #&&
                # size(outside_range, 1) <= MAX_INDS_TO_PRINT
                #push!(outside_range, i)
                num_outside_range += 1
            end
        end
    end
    if num_outside_range > 0
        @warn "Iteration $i: voltage magnitudes outside of range $range at " *
              "$num_outside_range PQ buses." maxlog = PF_MAX_LOG
    end
    #=
    if size(outside_range, 1) > MAX_INDS_TO_PRINT
        @warn "Iteration $i: voltage magnitudes outside of range $range at over $MAX_INDS_TO_PRINT buses." maxlog =
            PF_MAX_LOG
    elseif size(outside_range, 1) > 0
        @warn "Iteration $i: voltage magnitudes outside of range $range at $(size(outside_range, 1)) buses: $(outside_range)" maxlog =
            PF_MAX_LOG
    end
    =#
    return
end

=======
function validate_voltages(x::Vector{Float64},
    bus_types::AbstractArray{PSY.ACBusTypes},
    range::NamedTuple{(:min, :max), Tuple{Float64, Float64}} = VM_VALIDATION_RANGE,
    i::Int64 = 1,
)
    # outside_range = sizehint!(Vector{Int64}(), MAX_INDS_TO_PRINT)
    num_outside_range = 0
    for (i, bt) in enumerate(bus_types)
        if bt == PSY.ACBusTypes.PQ
            if (x[2 * i - 1] < range.min || x[2 * i - 1] > range.max) #&&
                # size(outside_range, 1) <= MAX_INDS_TO_PRINT
                #push!(outside_range, i)
                num_outside_range += 1
            end
        end
    end
    if num_outside_range > 0
        @warn "Iteration $i: voltage magnitudes outside of range $range at " *
              "$num_outside_range PQ buses." maxlog = PF_MAX_LOG
    end
    #=
    if size(outside_range, 1) > MAX_INDS_TO_PRINT
        @warn "Iteration $i: voltage magnitudes outside of range $range at over $MAX_INDS_TO_PRINT buses." maxlog =
            PF_MAX_LOG
    elseif size(outside_range, 1) > 0
        @warn "Iteration $i: voltage magnitudes outside of range $range at $(size(outside_range, 1)) buses: $(outside_range)" maxlog =
            PF_MAX_LOG
    end
    =#
    return
end

>>>>>>> 3b53f0fa
"""Weighted dot product of two vectors."""
wdot(wx::Vector{Float64}, x::Vector{Float64}, wy::Vector{Float64}, y::Vector{Float64}) =
    LinearAlgebra.dot(wx .* x, wy .* y)

"""Weighted norm of two vectors."""
wnorm(w::Vector{Float64}, x::Vector{Float64}) = norm(w .* x)
"""For pretty printing floats in debugging messages."""
siground(x::Float64) = round(x; sigdigits = 3)
<<<<<<< HEAD

=======
>>>>>>> 3b53f0fa
signorm(x::Vector{Float64}; p::Real = 2) = siground(LinearAlgebra.norm(x, p))
print_signorms(x::Vector{Float64}; intro::String = "", ps::Vector{Float64} = [2]) =
    @info "$intro norm: " * join(["$(signorm(x; p = p)) [L$p]" for p in ps], ", ")<|MERGE_RESOLUTION|>--- conflicted
+++ resolved
@@ -171,20 +171,12 @@
 )
     for source in PSY.get_available_components(PSY.StaticInjection, sys)
         isa(source, PSY.ElectricLoad) && continue
-<<<<<<< HEAD
-        isa(source, PSY.FACTSControlDevice) && continue # FIXME: FACTS devices.
-        bus = PSY.get_bus(source)
-        bus_ix = _get_bus_ix(bus_lookup, reverse_bus_search_map, PSY.get_number(bus))
-        reactive_power_limits = get_reactive_power_limits_for_power_flow(source)
-        if reactive_power_limits !== nothing
-=======
         isa(source, PSY.FACTSControlDevice) && continue # FACTS devices.
         bus = PSY.get_bus(source)
         bus_ix = _get_bus_ix(bus_lookup, reverse_bus_search_map, PSY.get_number(bus))
         reactive_power_limits = get_reactive_power_limits_for_power_flow(source)
         if !isnothing(reactive_power_limits) && !isinf(reactive_power_limits.min) &&
            !isinf(reactive_power_limits.max)
->>>>>>> 3b53f0fa
             bus_reactivepower_bounds[bus_ix] = (
                 bus_reactivepower_bounds[bus_ix][1] + min(0, reactive_power_limits.min),
                 bus_reactivepower_bounds[bus_ix][2] + max(0, reactive_power_limits.max),
@@ -242,11 +234,6 @@
         temp_bus_types[bus_no] = bt
     end
 
-<<<<<<< HEAD
-    # FIXME handle combining buses more intelligently.
-    # perhaps move some of this logic into PNM
-=======
->>>>>>> 3b53f0fa
     for (bus_no, reduced_bus_nos) in bus_reduction_map
         # pick the "highest" bus type among the reduced buses, where REF > PV > PQ.
         corrected_bus_types =
@@ -425,8 +412,6 @@
             reverse_bus_search_map,
             time_step:time_step,
         )
-<<<<<<< HEAD
-=======
     end
 
     data.bus_slack_participation_factors .= sparse(I, J, V, n_buses, time_steps)
@@ -454,65 +439,10 @@
             push!(J, time_step)
             push!(V, 1.0)
         end
->>>>>>> 3b53f0fa
     end
 
     data.bus_slack_participation_factors .= sparse(I, J, V, n_buses, time_steps)
     return
-end
-
-<<<<<<< HEAD
-function make_bus_slack_participation_factors!(
-    data::PowerFlowData,
-    ::System,
-    ::Nothing,
-    ::Dict{Int, Int},
-    ::Dict{Int, Int},
-    time_steps::Int,
-    n_buses::Int,
-    bus_type::Matrix{PSY.ACBusTypes},
-)
-    I = Int[]
-    J = Int[]
-    V = Float64[]
-
-    for time_step in 1:time_steps
-        for (ix, bt) in enumerate(bus_type[:, time_step])
-            bt == PSY.ACBusTypes.REF || continue
-            push!(I, ix)
-            push!(J, time_step)
-            push!(V, 1.0)
-        end
-    end
-
-    data.bus_slack_participation_factors .= sparse(I, J, V, n_buses, time_steps)
-    return
-end
-
-"""Return set of all bus numbers that must be PV: i.e. have an available generator."""
-function must_be_PV(sys::System)
-    gen_buses = Set{Int}()
-    for gen in PSY.get_available_components(PSY.Generator, sys)
-        push!(gen_buses, PSY.get_number(PSY.get_bus(gen)))
-    end
-    # PSSe counts buses with switched shunts as PV, so we do the same here.
-    for gen in PSY.get_available_components(PSY.SwitchedAdmittance, sys)
-        push!(gen_buses, PSY.get_number(PSY.get_bus(gen)))
-    end
-    for gen in PSY.get_available_components(PSY.SynchronousCondenser, sys)
-        push!(gen_buses, PSY.get_number(PSY.get_bus(gen)))
-    end
-    return gen_buses
-end
-
-"""Return set of all bus numbers that can be PV: i.e. have an available generator,
-or certain voltage regulation devices."""
-function can_be_PV(sys::System)
-    source_buses = must_be_PV(sys)
-    for source in PSY.get_available_components(PSY.Source, sys)
-        push!(source_buses, PSY.get_number(PSY.get_bus(source)))
-    end
-    return source_buses
 end
 
 function validate_voltages(x::Vector{Float64},
@@ -547,40 +477,6 @@
     return
 end
 
-=======
-function validate_voltages(x::Vector{Float64},
-    bus_types::AbstractArray{PSY.ACBusTypes},
-    range::NamedTuple{(:min, :max), Tuple{Float64, Float64}} = VM_VALIDATION_RANGE,
-    i::Int64 = 1,
-)
-    # outside_range = sizehint!(Vector{Int64}(), MAX_INDS_TO_PRINT)
-    num_outside_range = 0
-    for (i, bt) in enumerate(bus_types)
-        if bt == PSY.ACBusTypes.PQ
-            if (x[2 * i - 1] < range.min || x[2 * i - 1] > range.max) #&&
-                # size(outside_range, 1) <= MAX_INDS_TO_PRINT
-                #push!(outside_range, i)
-                num_outside_range += 1
-            end
-        end
-    end
-    if num_outside_range > 0
-        @warn "Iteration $i: voltage magnitudes outside of range $range at " *
-              "$num_outside_range PQ buses." maxlog = PF_MAX_LOG
-    end
-    #=
-    if size(outside_range, 1) > MAX_INDS_TO_PRINT
-        @warn "Iteration $i: voltage magnitudes outside of range $range at over $MAX_INDS_TO_PRINT buses." maxlog =
-            PF_MAX_LOG
-    elseif size(outside_range, 1) > 0
-        @warn "Iteration $i: voltage magnitudes outside of range $range at $(size(outside_range, 1)) buses: $(outside_range)" maxlog =
-            PF_MAX_LOG
-    end
-    =#
-    return
-end
-
->>>>>>> 3b53f0fa
 """Weighted dot product of two vectors."""
 wdot(wx::Vector{Float64}, x::Vector{Float64}, wy::Vector{Float64}, y::Vector{Float64}) =
     LinearAlgebra.dot(wx .* x, wy .* y)
@@ -589,10 +485,7 @@
 wnorm(w::Vector{Float64}, x::Vector{Float64}) = norm(w .* x)
 """For pretty printing floats in debugging messages."""
 siground(x::Float64) = round(x; sigdigits = 3)
-<<<<<<< HEAD
-
-=======
->>>>>>> 3b53f0fa
+
 signorm(x::Vector{Float64}; p::Real = 2) = siground(LinearAlgebra.norm(x, p))
 print_signorms(x::Vector{Float64}; intro::String = "", ps::Vector{Float64} = [2]) =
     @info "$intro norm: " * join(["$(signorm(x; p = p)) [L$p]" for p in ps], ", ")