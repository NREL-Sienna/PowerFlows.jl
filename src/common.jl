_SingleComponentLoad = Union{PSY.PowerLoad, PSY.ExponentialLoad, PSY.InterruptiblePowerLoad}

"""
Return the reactive power limits that should be used in power flow calculations and PSS/E
exports. Redirects to `PSY.get_reactive_power_limits` in all but special cases.
"""
get_reactive_power_limits_for_power_flow(gen::PSY.Device) =
    PSY.get_reactive_power_limits(gen)

function get_reactive_power_limits_for_power_flow(gen::PSY.RenewableNonDispatch)
    val = PSY.get_reactive_power(gen)
    return (min = val, max = val)
end

function get_reactive_power_limits_for_power_flow(gen::PSY.Storage)
    limits = PSY.get_reactive_power_limits(gen)
    isnothing(limits) && return (min = -Inf, max = Inf)  # TODO decide on proper behavior in this case
    return limits
end

"""
Return the active power limits that should be used in power flow calculations and PSS/E
exports. Redirects to `PSY.get_active_power_limits` in all but special cases.
"""
get_active_power_limits_for_power_flow(gen::PSY.Device) = PSY.get_active_power_limits(gen)

get_active_power_limits_for_power_flow(::PSY.Source) = (min = -Inf, max = Inf)

function get_active_power_limits_for_power_flow(gen::PSY.RenewableNonDispatch)
    val = PSY.get_active_power(gen)
    return (min = val, max = val)
end

get_active_power_limits_for_power_flow(gen::PSY.RenewableDispatch) =
    (min = 0.0, max = PSY.get_rating(gen))

# TODO verify whether this is the correct behavior for Storage, (a) for redistribution and (b) for exporting
get_active_power_limits_for_power_flow(gen::PSY.Storage) =
    (min = 0.0, max = PSY.get_output_active_power_limits(gen).max)

function _get_injections!(
    bus_activepower_injection::Vector{Float64},
    bus_reactivepower_injection::Vector{Float64},
    bus_lookup::Dict{Int, Int},
    sys::PSY.System,
)
    for source in PSY.get_components(PSY.StaticInjection, sys)
        isa(source, PSY.ElectricLoad) && continue
        !PSY.get_available(source) && continue
        bus = PSY.get_bus(source)
        bus_ix = bus_lookup[PSY.get_number(bus)]
        bus_activepower_injection[bus_ix] += PSY.get_active_power(source)
        bus_reactivepower_injection[bus_ix] += PSY.get_reactive_power(source)
    end
    return
end

function _get_withdrawals!(
    bus_activepower_withdrawals::Vector{Float64},
    bus_reactivepower_withdrawals::Vector{Float64},
    bus_activepower_constant_current_withdrawals::Vector{Float64},
    bus_reactivepower_constant_current_withdrawals::Vector{Float64},
    bus_activepower_constant_impedance_withdrawals::Vector{Float64},
    bus_reactivepower_constant_impedance_withdrawals::Vector{Float64},
    bus_lookup::Dict{Int, Int},
    sys::PSY.System,
)
    for l in PSY.get_components(_SingleComponentLoad, sys)
        PSY.get_available(l) || continue
        bus = PSY.get_bus(l)
        bus_ix = bus_lookup[PSY.get_number(bus)]
        bus_activepower_withdrawals[bus_ix] += PSY.get_active_power(l)
        bus_reactivepower_withdrawals[bus_ix] += PSY.get_reactive_power(l)
    end
    for l in PSY.get_components(PSY.StandardLoad, sys)
        PSY.get_available(l) || continue
        bus = PSY.get_bus(l)
        bus_ix = bus_lookup[PSY.get_number(bus)]
        bus_activepower_withdrawals[bus_ix] += get_constant_active_power(l)
        bus_activepower_constant_current_withdrawals[bus_ix] += get_current_active_power(l)
        bus_activepower_constant_impedance_withdrawals[bus_ix] +=
            get_impedance_active_power(l)
        bus_reactivepower_withdrawals[bus_ix] += get_constant_reactive_power(l)
        bus_reactivepower_constant_current_withdrawals[bus_ix] +=
            get_current_reactive_power(l)
        bus_reactivepower_constant_impedance_withdrawals[bus_ix] +=
            get_impedance_reactive_power(l)
    end
    return
end

# TODO: Might need changes if we have SwitchedAdmittances
function _get_reactive_power_bound!(
    bus_reactivepower_bounds::Vector{Vector{Float64}},
    bus_lookup::Dict{Int, Int},
    sys::PSY.System)
    for source in PSY.get_components(PSY.StaticInjection, sys)
        isa(source, PSY.ElectricLoad) && continue
        !PSY.get_available(source) && continue
        bus = PSY.get_bus(source)
        bus_ix = bus_lookup[PSY.get_number(bus)]
        reactive_power_limits = get_reactive_power_limits_for_power_flow(source)
        if reactive_power_limits !== nothing
            bus_reactivepower_bounds[bus_ix][1] += min(0, reactive_power_limits.min)
            bus_reactivepower_bounds[bus_ix][2] += max(0, reactive_power_limits.max)
        else
            @warn("Reactive Power Bounds at Bus $(PSY.get_name(bus)) set to (-Inf, Inf)")
            bus_reactivepower_bounds[bus_ix][1] = -Inf
            bus_reactivepower_bounds[bus_ix][2] = Inf
        end
    end
end

function _initialize_bus_data!(
    bus_type::Vector{PSY.ACBusTypes},
    bus_angles::Vector{Float64},
    bus_magnitude::Vector{Float64},
    temp_bus_map::Dict{Int, String},
    bus_lookup::Dict{Int, Int},
    sys::PSY.System,
    correct_bustypes::Bool = false,
)
    forced_PV = must_be_PV(sys)
    possible_PV = can_be_PV(sys)
    for (bus_no, ix) in bus_lookup
        bus_name = temp_bus_map[bus_no]
        bus = PSY.get_component(PSY.ACBus, sys, bus_name)
        bt = PSY.get_bustype(bus)
        if (bt == PSY.ACBusTypes.PV || bt == PSY.ACBusTypes.REF) && !(bus_no in possible_PV)
            if correct_bustypes
                @info "Bus $bus_name (number $bus_no) changed from PV to PQ: no available " *
                      "sources at that bus." maxlog = PF_MAX_LOG
                bt = PSY.ACBusTypes.PQ
            else
                throw(
                    ArgumentError(
                        "No available sources at bus $bus_name of bus type 2 (PV)." *
                        " Please change the bus type to PQ.",
                    ),
                )
            end
        elseif bt == PSY.ACBusTypes.PQ && bus_no in forced_PV
            @warn "Active generators found at bus $bus_name of bus type 1 (PQ), i.e. " *
                  "different than 2 (PV). Consider checking your data inputs." maxlog =
                PF_MAX_LOG
        end
        bus_type[ix] = bt
        if bus_type[ix] == PSY.ACBusTypes.REF
            bus_angles[ix] = 0.0
        else
            bus_angles[ix] = PSY.get_angle(bus)
        end
        bus_vm = PSY.get_magnitude(bus)
        # prevent unfeasible starting values for voltage magnitude at PQ buses (for PV and REF buses we cannot do this):
        if bt == PSY.ACBusTypes.PQ && bus_vm < BUS_VOLTAGE_MAGNITUDE_CUTOFF_MIN
            @warn(
                "Initial bus voltage magnitude of $bus_vm p.u. at PQ bus $bus_name is below the plausible minimum cut-off value of $BUS_VOLTAGE_MAGNITUDE_CUTOFF_MIN p.u. and has been set to $BUS_VOLTAGE_MAGNITUDE_CUTOFF_MIN p.u.",
                maxlog = PF_MAX_LOG,
            )
            bus_vm = BUS_VOLTAGE_MAGNITUDE_CUTOFF_MIN
        elseif bt == PSY.ACBusTypes.PQ && bus_vm > BUS_VOLTAGE_MAGNITUDE_CUTOFF_MAX
            @warn(
                "Initial bus voltage magnitude of $bus_vm p.u. at PQ bus $bus_name is above the plausible maximum cut-off value of $BUS_VOLTAGE_MAGNITUDE_CUTOFF_MAX p.u. and has been set to $BUS_VOLTAGE_MAGNITUDE_CUTOFF_MAX p.u.",
                maxlog = PF_MAX_LOG,
            )
            bus_vm = BUS_VOLTAGE_MAGNITUDE_CUTOFF_MAX
        end
        bus_magnitude[ix] = bus_vm
    end
end
##############################################################################
# Matrix Methods #############################################################

"""Matrix multiplication A*x. Written this way because a VirtualPTDF 
matrix does not store all of its entries: instead, it calculates
them (or retrieves them from cache), one element or one row at a time."""
function my_mul_mt(
    A::PNM.VirtualPTDF,
    x::Vector{Float64},
)
    y = zeros(length(A.axes[1]))
    for i in 1:length(A.axes[1])
        name_ = A.axes[1][i]
        y[i] = LinearAlgebra.dot(A[name_, :], x)
    end
    return y
end

"""Similar to above: A*X where X is a matrix."""
my_mul_mt(
    A::PNM.VirtualPTDF,
    X::Matrix{Float64},
) = vcat((A[name_, :]' * X for name_ in A.axes[1])...)

function make_dc_powerflowdata(
    sys,
    time_steps,
    timestep_names,
    power_network_matrix,
    aux_network_matrix,
    n_buses,
    n_branches,
    bus_lookup,
    branch_lookup,
    temp_bus_map,
    valid_ix,
    converged,
    loss_factors,
    calculate_loss_factors,
    correct_bustypes,
)
    branch_type = Vector{DataType}(undef, length(branch_lookup))
    for (ix, b) in enumerate(PNM.get_ac_branches(sys))
        branch_type[ix] = typeof(b)
    end
    bus_reactivepower_bounds = Vector{Vector{Float64}}(undef, n_buses)
    timestep_map = Dict(zip([i for i in 1:time_steps], timestep_names))
    neighbors = Vector{Set{Int}}()
    return make_powerflowdata(
        sys,
        time_steps,
        power_network_matrix,
        aux_network_matrix,
        n_buses,
        n_branches,
        bus_lookup,
        branch_lookup,
        temp_bus_map,
        branch_type,
        timestep_map,
        valid_ix,
        neighbors,
        converged,
        loss_factors,
        calculate_loss_factors,
        correct_bustypes,
    )
end

function _add_gspf_to_ijv!(
    I::Vector{Int},
    J::Vector{Int},
    V::Vector{Float64},
    sys::System,
    gsp_factors::Dict{Tuple{DataType, String}, Float64},
    bus_lookup::Dict{Int, Int},
    time_steps_iter::AbstractVector{<:Integer},
)
    for ((gen_type, gen_name), val) in gsp_factors
        val == 0.0 && continue
        gen = PSY.get_component(gen_type, sys, gen_name)
        isnothing(gen) && throw(ArgumentError("$gen_type $gen_name not found"))
        PSY.get_available(gen) || continue
        bus = PSY.get_bus(gen)
        bus_idx = bus_lookup[PSY.get_number(bus)]
        for time_step in time_steps_iter
            push!(I, bus_idx)
            push!(J, time_step)
            push!(V, val)
        end
    end
    return
end

function make_bus_slack_participation_factors(
    sys::System,
    generator_slack_participation_factors::Dict{Tuple{DataType, String}, Float64},
    bus_lookup::Dict{Int, Int},
    time_steps::Int,
    n_buses::Int,
    ::Matrix{PSY.ACBusTypes},
)
    I = Int[]
    J = Int[]
    V = Float64[]

    _add_gspf_to_ijv!(
        I,
        J,
        V,
        sys,
        generator_slack_participation_factors,
        bus_lookup,
        1:time_steps,
    )

    bus_slack_participation_factors = sparse(I, J, V, n_buses, time_steps)
    return bus_slack_participation_factors,
    repeat([generator_slack_participation_factors], time_steps)
end

function make_bus_slack_participation_factors(
    sys::System,
    generator_slack_participation_factors::Vector{Dict{Tuple{DataType, String}, Float64}},
    bus_lookup::Dict{Int, Int},
    time_steps::Int,
    n_buses::Int,
    bus_type::Matrix{PSY.ACBusTypes},
)
    if length(generator_slack_participation_factors) == 1
        return make_bus_slack_participation_factors(
            sys,
            generator_slack_participation_factors[1],
            bus_lookup,
            time_steps,
            n_buses,
            bus_type,
        )
    end

    if length(generator_slack_participation_factors) < time_steps
        throw(
            ArgumentError(
                "slack_participation_factors must have at least the same length as time_steps",
            ),
        )
    end

    # A sparse matrix constructor is used here, and the duplicates at the same locations are summed by default.
    # This way, the generator slack participation factors are aggregated per bus.
    I = Int[]
    J = Int[]
    V = Float64[]

    for (time_step, factors) in enumerate(generator_slack_participation_factors)
        _add_gspf_to_ijv!(I, J, V, sys, factors, bus_lookup, time_step:time_step)
    end

    bus_slack_participation_factors = sparse(I, J, V, n_buses, time_steps)
    return bus_slack_participation_factors, generator_slack_participation_factors
end

function make_bus_slack_participation_factors(
    ::System,
    ::Nothing,
    ::Dict{Int, Int},
    time_steps::Int,
    n_buses::Int,
    bus_type::Matrix{PSY.ACBusTypes},
)
    I = Int[]
    J = Int[]
    V = Float64[]

    for time_step in 1:time_steps
        for (ix, bt) in enumerate(bus_type[:, time_step])
            bt == PSY.ACBusTypes.REF || continue
            push!(I, ix)
            push!(J, time_step)
            push!(V, 1.0)
        end
    end

    bus_slack_participation_factors = sparse(I, J, V, n_buses, time_steps)

    return bus_slack_participation_factors, nothing
end

"""Return set of all bus numbers that must be PV: i.e. have an available generator."""
function must_be_PV(sys::System)
    gen_buses = Set{Int}()
    for gen in PSY.get_components(PSY.Generator, sys)
        if PSY.get_available(gen)
            push!(gen_buses, PSY.get_number(PSY.get_bus(gen)))
        end
    end
    # PSSe counts buses with switched shunts as PV, so we do the same here.
    for gen in PSY.get_components(PSY.SwitchedAdmittance, sys)
        if PSY.get_available(gen)
            push!(gen_buses, PSY.get_number(PSY.get_bus(gen)))
        end
    end
    return gen_buses
end

"""Return set of all bus numbers that can be PV: i.e. have an available generator,
or certain voltage regulation devices."""
function can_be_PV(sys::System)
    source_buses = must_be_PV(sys)
    for source in PSY.get_components(PSY.Source, sys)
        if PSY.get_available(source)
            push!(source_buses, PSY.get_number(PSY.get_bus(source)))
        end
    end
    return source_buses
end

function make_powerflowdata(
    sys,
    time_steps,
    power_network_matrix,
    aux_network_matrix,
    n_buses,
    n_branches,
    bus_lookup,
    branch_lookup,
    temp_bus_map,
    branch_type,
    timestep_map,
    valid_ix,
    neighbors,
    converged,
    loss_factors,
    calculate_loss_factors,
    correct_bustypes::Bool = false,
    generator_slack_participation_factors = nothing,
)
    bus_type = Vector{PSY.ACBusTypes}(undef, n_buses)
    bus_angles = zeros(Float64, n_buses)
    bus_magnitude = ones(Float64, n_buses)

    _initialize_bus_data!(
        bus_type,
        bus_angles,
        bus_magnitude,
        temp_bus_map,
        bus_lookup,
        sys,
        correct_bustypes,
    )

    # define injection vectors related to the first timestep
    bus_activepower_injection = zeros(Float64, n_buses)
    bus_reactivepower_injection = zeros(Float64, n_buses)
    _get_injections!(
        bus_activepower_injection,
        bus_reactivepower_injection,
        bus_lookup,
        sys,
    )

    bus_activepower_withdrawals = zeros(Float64, n_buses)
    bus_reactivepower_withdrawals = zeros(Float64, n_buses)
    bus_activepower_constant_current_withdrawals = zeros(Float64, n_buses)
    bus_reactivepower_constant_current_withdrawals = zeros(Float64, n_buses)
    bus_activepower_constant_impedance_withdrawals = zeros(Float64, n_buses)
    bus_reactivepower_constant_impedance_withdrawals = zeros(Float64, n_buses)
    _get_withdrawals!(
        bus_activepower_withdrawals,
        bus_reactivepower_withdrawals,
        bus_activepower_constant_current_withdrawals,
        bus_reactivepower_constant_current_withdrawals,
        bus_activepower_constant_impedance_withdrawals,
        bus_reactivepower_constant_impedance_withdrawals,
        bus_lookup,
        sys,
    )

    # Define fields as matrices whose number of columns is equal to the number of time_steps
    bus_activepower_injection_1 = zeros(Float64, n_buses, time_steps)
    bus_reactivepower_injection_1 = zeros(Float64, n_buses, time_steps)
    bus_activepower_withdrawals_1 = zeros(Float64, n_buses, time_steps)
    bus_reactivepower_withdrawals_1 = zeros(Float64, n_buses, time_steps)
    bus_activepower_constant_current_withdrawals_1 = zeros(Float64, n_buses, time_steps)
    bus_reactivepower_constant_current_withdrawals_1 = zeros(Float64, n_buses, time_steps)
    bus_activepower_constant_impedance_withdrawals_1 = zeros(Float64, n_buses, time_steps)
    bus_reactivepower_constant_impedance_withdrawals_1 = zeros(Float64, n_buses, time_steps)
    bus_reactivepower_bounds_1 = Matrix{Vector{Float64}}(undef, n_buses, time_steps)
    bus_magnitude_1 = ones(Float64, n_buses, time_steps)
    bus_angles_1 = zeros(Float64, n_buses, time_steps)

    # Initial values related to first timestep allocated in the first column
    bus_activepower_injection_1[:, 1] .= bus_activepower_injection
    bus_reactivepower_injection_1[:, 1] .= bus_reactivepower_injection
    bus_activepower_withdrawals_1[:, 1] .= bus_activepower_withdrawals
    bus_reactivepower_withdrawals_1[:, 1] .= bus_reactivepower_withdrawals
    bus_activepower_constant_current_withdrawals_1[:, 1] .= bus_activepower_constant_current_withdrawals
    bus_reactivepower_constant_current_withdrawals_1[:, 1] .= bus_reactivepower_constant_current_withdrawals
    bus_activepower_constant_impedance_withdrawals_1[:, 1] .= bus_activepower_constant_impedance_withdrawals
    bus_reactivepower_constant_impedance_withdrawals_1[:, 1] .= bus_reactivepower_constant_impedance_withdrawals
    bus_magnitude_1[:, 1] .= bus_magnitude
    bus_angles_1[:, 1] .= bus_angles

    bus_reactivepower_bounds = Vector{Vector{Float64}}(undef, n_buses)
    for i in 1:n_buses
        bus_reactivepower_bounds[i] = [0.0, 0.0]
    end
    _get_reactive_power_bound!(bus_reactivepower_bounds, bus_lookup, sys)
    bus_reactivepower_bounds_1[:, 1] .= bus_reactivepower_bounds

    # Initial bus types are same for every time period
    bus_type_1 = repeat(bus_type; outer = [1, time_steps])
    @assert size(bus_type_1) == (n_buses, time_steps)

    # Initial slack participation factors are same for every time period
    bus_slack_participation_factors, generator_slack_participation_factors =
        make_bus_slack_participation_factors(
            sys,
            generator_slack_participation_factors,
            bus_lookup,
            time_steps,
            n_buses,
            bus_type_1,
        )

    # Initial flows are all zero
    branch_activepower_flow_from_to = zeros(Float64, n_branches, time_steps)
    branch_reactivepower_flow_from_to = zeros(Float64, n_branches, time_steps)
    branch_activepower_flow_to_from = zeros(Float64, n_branches, time_steps)
    branch_reactivepower_flow_to_from = zeros(Float64, n_branches, time_steps)

    return PowerFlowData(
<<<<<<< HEAD
    bus_lookup,
    branch_lookup,
    bus_activepower_injection_1,
    bus_reactivepower_injection_1,
    bus_activepower_withdrawals_1,
    bus_reactivepower_withdrawals_1,
    bus_activepower_constant_current_withdrawals_1,
    bus_reactivepower_constant_current_withdrawals_1,
    bus_activepower_constant_impedance_withdrawals_1,
    bus_reactivepower_constant_impedance_withdrawals_1,
    bus_reactivepower_bounds_1,
    generator_slack_participation_factors,
    bus_slack_participation_factors,
    bus_type_1,
    branch_type,
    bus_magnitude_1,
    bus_angles_1,
    branch_activepower_flow_from_to,
    branch_reactivepower_flow_from_to,
    branch_activepower_flow_to_from,
    branch_reactivepower_flow_to_from,
    timestep_map,
    valid_ix,
    power_network_matrix,
    aux_network_matrix,
    neighbors,
    converged,
    loss_factors,
    calculate_loss_factors,
)
end
=======
        bus_lookup,
        branch_lookup,
        bus_activepower_injection_1,
        bus_reactivepower_injection_1,
        bus_activepower_withdrawals_1,
        bus_reactivepower_withdrawals_1,
        bus_reactivepower_bounds_1,
        generator_slack_participation_factors,
        bus_slack_participation_factors,
        bus_type_1,
        branch_type,
        bus_magnitude_1,
        bus_angles_1,
        branch_activepower_flow_from_to,
        branch_reactivepower_flow_from_to,
        branch_activepower_flow_to_from,
        branch_reactivepower_flow_to_from,
        timestep_map,
        valid_ix,
        power_network_matrix,
        aux_network_matrix,
        neighbors,
        converged,
        loss_factors,
        calculate_loss_factors,
    )
end

function validate_voltages(x::Vector{Float64},
    bus_types::AbstractArray{PSY.ACBusTypes},
    range::NamedTuple{(:min, :max), Tuple{Float64, Float64}} = VM_VALIDATION_RANGE,
    i::Int64 = 1,
)
    # outside_range = sizehint!(Vector{Int64}(), MAX_INDS_TO_PRINT)
    num_outside_range = 0
    for (i, bt) in enumerate(bus_types)
        if bt == PSY.ACBusTypes.PQ
            if (x[2 * i - 1] < range.min || x[2 * i - 1] > range.max) #&&
                # size(outside_range, 1) <= MAX_INDS_TO_PRINT
                #push!(outside_range, i)
                num_outside_range += 1
            end
        end
    end
    if num_outside_range > 0
        @warn "Iteration $i: voltage magnitudes outside of range $range at " *
              "$num_outside_range PQ buses." maxlog = PF_MAX_LOG
    end
    #=
    if size(outside_range, 1) > MAX_INDS_TO_PRINT
        @warn "Iteration $i: voltage magnitudes outside of range $range at over $MAX_INDS_TO_PRINT buses." maxlog =
            PF_MAX_LOG
    elseif size(outside_range, 1) > 0
        @warn "Iteration $i: voltage magnitudes outside of range $range at $(size(outside_range, 1)) buses: $(outside_range)" maxlog =
            PF_MAX_LOG
    end
    =#
    return
end

"""Weighted dot product of two vectors."""
wdot(wx::Vector{Float64}, x::Vector{Float64}, wy::Vector{Float64}, y::Vector{Float64}) =
    LinearAlgebra.dot(wx .* x, wy .* y)

"""Weighted norm of two vectors."""
wnorm(w::Vector{Float64}, x::Vector{Float64}) = norm(w .* x)
>>>>>>> 8b4873a0
<|MERGE_RESOLUTION|>--- conflicted
+++ resolved
@@ -500,7 +500,6 @@
     branch_reactivepower_flow_to_from = zeros(Float64, n_branches, time_steps)
 
     return PowerFlowData(
-<<<<<<< HEAD
     bus_lookup,
     branch_lookup,
     bus_activepower_injection_1,
@@ -532,34 +531,6 @@
     calculate_loss_factors,
 )
 end
-=======
-        bus_lookup,
-        branch_lookup,
-        bus_activepower_injection_1,
-        bus_reactivepower_injection_1,
-        bus_activepower_withdrawals_1,
-        bus_reactivepower_withdrawals_1,
-        bus_reactivepower_bounds_1,
-        generator_slack_participation_factors,
-        bus_slack_participation_factors,
-        bus_type_1,
-        branch_type,
-        bus_magnitude_1,
-        bus_angles_1,
-        branch_activepower_flow_from_to,
-        branch_reactivepower_flow_from_to,
-        branch_activepower_flow_to_from,
-        branch_reactivepower_flow_to_from,
-        timestep_map,
-        valid_ix,
-        power_network_matrix,
-        aux_network_matrix,
-        neighbors,
-        converged,
-        loss_factors,
-        calculate_loss_factors,
-    )
-end
 
 function validate_voltages(x::Vector{Float64},
     bus_types::AbstractArray{PSY.ACBusTypes},
@@ -598,5 +569,4 @@
     LinearAlgebra.dot(wx .* x, wy .* y)
 
 """Weighted norm of two vectors."""
-wnorm(w::Vector{Float64}, x::Vector{Float64}) = norm(w .* x)
->>>>>>> 8b4873a0
+wnorm(w::Vector{Float64}, x::Vector{Float64}) = norm(w .* x)