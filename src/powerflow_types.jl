--- conflicted
+++ resolved
@@ -8,40 +8,31 @@
     check_reactive_power_limits::Bool
     exporter::Union{Nothing, PowerFlowEvaluationModel}
     calculate_loss_factors::Bool
-<<<<<<< HEAD
     generator_slack_participation_factors::Union{
         Nothing,
         Dict{Tuple{DataType, String}, Float64},
         Vector{Dict{Tuple{DataType, String}, Float64}},
     }
-=======
     robust_power_flow::Bool
->>>>>>> 4f1b325d
 end
 
 ACPowerFlow{ACSolver}(;
     check_reactive_power_limits::Bool = false,
     exporter::Union{Nothing, PowerFlowEvaluationModel} = nothing,
     calculate_loss_factors::Bool = false,
-<<<<<<< HEAD
     generator_slack_participation_factors::Union{
         Nothing,
         Dict{Tuple{DataType, String}, Float64},
         Vector{Dict{Tuple{DataType, String}, Float64}},
     } = nothing,
-=======
     robust_power_flow::Bool = false,
->>>>>>> 4f1b325d
 ) where {ACSolver <: ACPowerFlowSolverType} =
     ACPowerFlow{ACSolver}(
         check_reactive_power_limits,
         exporter,
         calculate_loss_factors,
-<<<<<<< HEAD
         generator_slack_participation_factors,
-=======
         robust_power_flow,
->>>>>>> 4f1b325d
     )
 
 ACPowerFlow(
@@ -49,28 +40,21 @@
     check_reactive_power_limits::Bool = false,
     exporter::Union{Nothing, PowerFlowEvaluationModel} = nothing,
     calculate_loss_factors::Bool = false,
-<<<<<<< HEAD
     generator_slack_participation_factors::Union{
         Nothing,
         Dict{Tuple{DataType, String}, Float64},
         Vector{Dict{Tuple{DataType, String}, Float64}},
     } = nothing,
-=======
     robust_power_flow::Bool = false,
->>>>>>> 4f1b325d
 ) = ACPowerFlow{ACSolver}(
     check_reactive_power_limits,
     exporter,
     calculate_loss_factors,
-<<<<<<< HEAD
     generator_slack_participation_factors,
-)
-=======
     robust_power_flow,
 )
 
 get_robust_power_flow(pf::ACPowerFlow{ACSolver}) where {ACSolver} = pf.robust_power_flow
->>>>>>> 4f1b325d
 
 @kwdef struct DCPowerFlow <: PowerFlowEvaluationModel
     exporter::Union{Nothing, PowerFlowEvaluationModel} = nothing
