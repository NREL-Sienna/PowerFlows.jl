--- conflicted
+++ resolved
@@ -9,40 +9,31 @@
     check_reactive_power_limits::Bool
     exporter::Union{Nothing, PowerFlowEvaluationModel}
     calculate_loss_factors::Bool
-<<<<<<< HEAD
     generator_slack_participation_factors::Union{
         Nothing,
         Dict{Tuple{DataType, String}, Float64},
         Vector{Dict{Tuple{DataType, String}, Float64}},
     }
-=======
     robust_power_flow::Bool
->>>>>>> ea44f84f
 end
 
 ACPowerFlow{ACSolver}(;
     check_reactive_power_limits::Bool = false,
     exporter::Union{Nothing, PowerFlowEvaluationModel} = nothing,
     calculate_loss_factors::Bool = false,
-<<<<<<< HEAD
     generator_slack_participation_factors::Union{
         Nothing,
         Dict{Tuple{DataType, String}, Float64},
         Vector{Dict{Tuple{DataType, String}, Float64}},
     } = nothing,
-=======
     robust_power_flow::Bool = false,
->>>>>>> ea44f84f
 ) where {ACSolver <: ACPowerFlowSolverType} =
     ACPowerFlow{ACSolver}(
         check_reactive_power_limits,
         exporter,
         calculate_loss_factors,
-<<<<<<< HEAD
         generator_slack_participation_factors,
-=======
         robust_power_flow,
->>>>>>> ea44f84f
     )
 
 ACPowerFlow(
@@ -50,28 +41,21 @@
     check_reactive_power_limits::Bool = false,
     exporter::Union{Nothing, PowerFlowEvaluationModel} = nothing,
     calculate_loss_factors::Bool = false,
-<<<<<<< HEAD
     generator_slack_participation_factors::Union{
         Nothing,
         Dict{Tuple{DataType, String}, Float64},
         Vector{Dict{Tuple{DataType, String}, Float64}},
     } = nothing,
-=======
     robust_power_flow::Bool = false,
->>>>>>> ea44f84f
 ) = ACPowerFlow{ACSolver}(
     check_reactive_power_limits,
     exporter,
     calculate_loss_factors,
-<<<<<<< HEAD
     generator_slack_participation_factors,
-)
-=======
     robust_power_flow,
 )
 
 get_robust_power_flow(pf::ACPowerFlow{ACSolver}) where {ACSolver} = pf.robust_power_flow
->>>>>>> ea44f84f
 
 @kwdef struct DCPowerFlow <: PowerFlowEvaluationModel
     exporter::Union{Nothing, PowerFlowEvaluationModel} = nothing
