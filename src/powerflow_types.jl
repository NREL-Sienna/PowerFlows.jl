--- conflicted
+++ resolved
@@ -1,14 +1,8 @@
 abstract type PowerFlowEvaluationModel end
 abstract type ACPowerFlowSolverType end
 
-<<<<<<< HEAD
-struct KLUACPowerFlow <: ACPowerFlowSolverType end
-struct HybridACPowerFlow <: ACPowerFlowSolverType end
-=======
 struct MatrixOpACPowerFlow <: ACPowerFlowSolverType end
-struct NLSolveACPowerFlow <: ACPowerFlowSolverType end
 struct NewtonRaphsonACPowerFlow <: ACPowerFlowSolverType end
->>>>>>> 8d6564d0
 
 struct ACPowerFlow{ACSolver <: ACPowerFlowSolverType} <: PowerFlowEvaluationModel
     check_reactive_power_limits::Bool
@@ -24,11 +18,7 @@
     ACPowerFlow{ACSolver}(check_reactive_power_limits, exporter, calc_loss_factors)
 
 ACPowerFlow(
-<<<<<<< HEAD
-    ACSolver::Type{<:ACPowerFlowSolverType} = HybridACPowerFlow;
-=======
     ACSolver::Type{<:ACPowerFlowSolverType} = MatrixOpACPowerFlow;
->>>>>>> 8d6564d0
     check_reactive_power_limits::Bool = false,
     exporter::Union{Nothing, PowerFlowEvaluationModel} = nothing,
     calc_loss_factors::Bool = false,
