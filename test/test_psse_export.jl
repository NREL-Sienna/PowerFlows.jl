test_psse_export_dir = joinpath(TEST_FILES_DIR, "test_exports")
isdir(test_psse_export_dir) && rm(test_psse_export_dir; recursive = true)

function _log_assert(result, msg, comparison_name)
    result ||
        @error "Failed check: $(string(msg))$(isnothing(comparison_name) ? "" :  " ($comparison_name)")"
    return result
end
"""
If the expression is false, log an error; in any case, pass through the result of the
expression. Optionally accepts a name to include in the error log.
"""
macro log_assert(ex, comparison_name = nothing)
    return :(_log_assert($(esc(ex)), $(string(ex)), $(esc(comparison_name))))
end

"""
Compare the two dataframes by column. Specify tolerances using kwargs; tolerances default to
default_tol. If tolerance is `nothing`, skip that column. Otherwise, if the column is
floating point, compare element-wise with `isapprox(atol = tolerance)`; if not, test strict
equality element-wise. Optionally accepts a name to include in any failure logs.
"""
function compare_df_within_tolerance(
    comparison_name::String,
    df1::DataFrame,
    df2::DataFrame,
    default_tol = SYSTEM_REIMPORT_COMPARISON_TOLERANCE;
    kwargs...,
)
    result = true
    n_rows_match = (@log_assert size(df1, 1) == size(df2, 1) comparison_name)
    result &= n_rows_match
    result &= (@log_assert names(df1) == names(df2) comparison_name)
    result &= (@log_assert eltype.(eachcol(df1)) == eltype.(eachcol(df2)) comparison_name)
    n_rows_match || return result  # Can't compare the cols if number of rows doesn't match
    for (colname, my_eltype, col1, col2) in
        zip(names(df1), eltype.(eachcol(df1)), eachcol(df1), eachcol(df2))
        my_tol = (Symbol(colname) in keys(kwargs)) ? kwargs[Symbol(colname)] : default_tol
        isnothing(my_tol) && continue
        inner_result = if (my_eltype <: AbstractFloat)
            all(isapprox.(col1, col2; atol = my_tol))
        else
            all(IS.isequivalent.(col1, col2))
        end
        inner_result ||
            (@error "Mismatch on $colname$((my_eltype <: AbstractFloat) ? ", max discrepancy $(maximum(abs.(col2 - col1)))" : "") ($comparison_name)")
        result &= inner_result
    end
    return result
end

compare_df_within_tolerance(
    df1::DataFrame,
    df2::DataFrame,
    default_tol = SYSTEM_REIMPORT_COMPARISON_TOLERANCE;
    kwargs...,
) = compare_df_within_tolerance("unnamed", df1, df2, default_tol; kwargs...)

# If we have a name like "Bus1-Bus2-OtherInfo," reverse it to "Bus2-Bus1-OtherInfo"
function reverse_composite_name(name::String)
    parts = split(name, "-")
    (length(parts) > 2) || return name
    return join([parts[2], parts[1], parts[3:end]...], "-")
end

loose_system_match_fn(a::Float64, b::Float64) =
    isapprox(a, b; atol = SYSTEM_REIMPORT_COMPARISON_TOLERANCE) || IS.isequivalent(a, b)
loose_system_match_fn(a, b) = IS.isequivalent(a, b)

function compare_systems_loosely(sys1::PSY.System, sys2::PSY.System;
    bus_name_mapping = Dict{String, String}(),
    include_types = [
        PSY.ACBus,
        PSY.Arc,
        PSY.Area,
        PSY.DiscreteControlledACBranch,
        PSY.FACTSControlDevice,
        PSY.FixedAdmittance,
        PSY.InterruptibleStandardLoad,
        PSY.Line,
        PSY.LoadZone,
        PSY.PhaseShiftingTransformer,
        PSY.PhaseShiftingTransformer3W,
        PSY.StandardLoad,
        PSY.SwitchedAdmittance,
        PSY.TapTransformer,
        PSY.ThermalStandard,
        PSY.Transformer2W,
        PSY.Transformer3W,
        PSY.TwoTerminalLCCLine,
        PSY.TwoTerminalVSCLine,
    ],
    # TODO when possible, don't exclude so many fields
    exclude_fields = Set([
        :ext,
        :ramp_limits,
        :time_limits,
        :services,
<<<<<<< HEAD
=======
        :angle_limits,
        :winding_group_number,
        :control_objective_primary,
>>>>>>> 3b53f0fa
    ]),
    exclude_fields_for_type = Dict(
        PSY.ThermalStandard => Set([
            :prime_mover_type,
            :rating,
            :fuel,
            :dynamic_injector,
            :operation_cost,
        ]),
        PSY.LoadZone => Set([
            :peak_active_power,
            :peak_reactive_power,
        ]),
        PSY.Line => Set([
            :active_power_flow,
            :reactive_power_flow,
        ]),
        PSY.TapTransformer => Set([
            :active_power_flow,
            :reactive_power_flow,
        ]),
        PSY.Transformer2W => Set([
            :active_power_flow,
            :reactive_power_flow,
        ]),
        PSY.Transformer3W => Set([
            :active_power_flow,
            :reactive_power_flow,
            :rating,  # TODO why don't ratings match?
            :rating_primary,
            :rating_secondary,
            :rating_tertiary,
        ]),
    ),
    generator_comparison_fns = [  # TODO rating
        PSY.get_name,
        PSY.get_bus,
        PSY.get_active_power,
        PSY.get_reactive_power,
        PSY.get_base_power,
    ],
    ignore_name_order = true,
    ignore_extra_of_type = Union{PSY.ThermalStandard, PSY.StaticLoad},
    exclude_reactive_power = false)
    result = true
    if exclude_reactive_power
        push!(exclude_fields, :reactive_power)
        generator_comparison_fns =
            filter(!=(PSY.get_reactive_power), generator_comparison_fns)
    end

    # Compare everything about the systems except the actual components
    result &= IS.compare_values(sys1, sys2; exclude = [:data])

    # Compare the components by concrete type
    for my_type in include_types
        !isconcretetype(my_type) &&
            throw(ArgumentError("All `include_types` must be concrete, got $my_type"))

        names1 = collect(PSY.get_name.(PSY.get_components(my_type, sys1)))
        predicted_names2 = replace.(names1, bus_name_mapping...)
        actual_names2 = collect(PSY.get_name.(PSY.get_components(my_type, sys2)))

        if ignore_name_order
            for (i, predicted) in enumerate(predicted_names2)
                if !(predicted in actual_names2) &&
                   reverse_composite_name(predicted) in actual_names2
                    @info "Reversing name $predicted"
                    predicted_names2[i] = reverse_composite_name(predicted)
                end
            end
        end

        if my_type <: ignore_extra_of_type
            if !isempty(setdiff(predicted_names2, actual_names2))
                @error "Predicting generator names that do not exist for $my_type"
                result = false
            end
            (Set(predicted_names2) != Set(actual_names2)) &&
                @warn "Predicted $my_type names are a strict subset of actual $my_type names"
        else
            if Set(predicted_names2) != Set(actual_names2)
                @error "Predicted names do not match actual names for $my_type"
                @error "Predicted: $(sort(collect(Set(predicted_names2))))"
                @error "Actual: $(sort(collect(Set(actual_names2))))"
                result = false
            end
        end

        tr3w_starbuses =
            PSY.get_name.(
                PSY.get_star_bus.(
                    PSY.get_components(PSY.ThreeWindingTransformer, sys1)
                )
            )
        my_excludes =
            union(Set(exclude_fields), get(exclude_fields_for_type, my_type, Set()))
        for (name1, name2) in zip(names1, predicted_names2)
            (name2 in actual_names2) || continue
            # Do not compare starbuses of 3-winding transformers
            (name1 in tr3w_starbuses || name2 in tr3w_starbuses) && continue
            comp1 = PSY.get_component(my_type, sys1, name1)
            comp2 = PSY.get_component(my_type, sys2, name2)
            @assert !isnothing(comp2) comp2

            comparison = IS.compare_values(
                loose_system_match_fn,
                comp1,
                comp2;
                exclude = my_excludes,
            )
            result &= comparison
            if !comparison
                @error "Mismatched component LHS: $comp1"
                @error "Mismatched component RHS: $comp2"
            end
        end
    end

    # Extra checks for other types of generators
    GenLike = Union{Generator, Source, Storage}
    gen1_names = sort(PSY.get_name.(PSY.get_components(GenLike, sys1)))
    gen2_names = sort(PSY.get_name.(PSY.get_components(GenLike, sys2)))
    if gen1_names != gen2_names
        @error "Predicted Generator/Source/Storage names do not match actual generator names"
        @error "Predicted: $gen1_names"
        @error "Actual: $gen2_names"
        result = false
    end
    gen_common_names = intersect(gen1_names, gen2_names)
    for (gen1, gen2) in zip(
        PSY.get_component.(GenLike, [sys1], gen_common_names),
        PSY.get_component.(GenLike, [sys2], gen_common_names),
    )
        # Skip pairs we've already compared
        # e.g., if they're both ThermalStandards, we've already compared them
        any(Union{typeof(gen1), typeof(gen2)} .<: include_types) && continue
        for comp_fn in generator_comparison_fns
            comparison = IS.compare_values(
                loose_system_match_fn,
                comp_fn(gen1),
                comp_fn(gen2);
                exclude = exclude_fields,
            )
            result &= comparison
            if !comparison
                @error "Generator $(get_name(gen1)) mismatch on $comp_fn: $(comp_fn(gen1)) vs. $(comp_fn(gen2))"
            end
        end
    end
    return result
end

function test_power_flow(
    pf::ACPowerFlow{<:ACPowerFlowSolverType},
    sys1::System,
    sys2::System;
    exclude_reactive_flow = false,
)
    result1 = solve_powerflow(pf, sys1; correct_bustypes = true)
    result2 = solve_powerflow(pf, sys2; correct_bustypes = true)
    reactive_power_tol =
        exclude_reactive_flow ? nothing : POWERFLOW_COMPARISON_TOLERANCE
    @test compare_df_within_tolerance("bus_results", result1["bus_results"],
        result2["bus_results"], POWERFLOW_COMPARISON_TOLERANCE)
    @test compare_df_within_tolerance("flow_results",
        sort(result1["flow_results"], names(result1["flow_results"])[2:end]),
        sort(result2["flow_results"], names(result2["flow_results"])[2:end]),
        POWERFLOW_COMPARISON_TOLERANCE; line_name = nothing, Q_to_from = reactive_power_tol,
        Q_from_to = reactive_power_tol, Q_losses = reactive_power_tol)
end

function test_power_flow(
    pf::DCPowerFlow,
    sys1::System,
    sys2::System,
)
    result1 = solve_powerflow(pf, sys1; correct_bustypes = true)
    result2 = solve_powerflow(pf, sys2; correct_bustypes = true)
    @test compare_df_within_tolerance("bus_results", result1["1"]["bus_results"],
        result2["1"]["bus_results"], POWERFLOW_COMPARISON_TOLERANCE)
    @test compare_df_within_tolerance("flow_results",
        sort(result1["1"]["flow_results"], names(result1["1"]["flow_results"])[2:end]),
        sort(result2["1"]["flow_results"], names(result2["1"]["flow_results"])[2:end]),
        POWERFLOW_COMPARISON_TOLERANCE; line_name = nothing)
end

# Exercise PowerSystems' ability to parse a PSS/E System from a filename and a metadata dict
function read_system_with_metadata(raw_path, metadata_path)
    md = JSON3.read(metadata_path, Dict)
    sys = System(raw_path, md)
    return sys
end

# Exercise PowerSystems' ability to automatically find the export metadata file
read_system_with_metadata(export_subdir) =
    System(first(get_psse_export_paths(export_subdir)))

function test_psse_round_trip(
    pf::ACPowerFlow{<:ACPowerFlowSolverType},
    sys::System,
    exporter::PSSEExporter,
    scenario_name::AbstractString,
    export_location::AbstractString;
    do_power_flow_test = true,
    exclude_reactive_flow = false,
)
    raw_path, metadata_path =
        get_psse_export_paths(joinpath(export_location, scenario_name))
    @test !isfile(raw_path)
    @test !isfile(metadata_path)

    write_export(exporter, scenario_name; overwrite = true)
    @test isfile(raw_path)
    @test isfile(metadata_path)

    sys2 = read_system_with_metadata(raw_path, metadata_path)
    @test compare_systems_loosely(sys, sys2)
    do_power_flow_test &&
        test_power_flow(pf, sys, sys2; exclude_reactive_flow = exclude_reactive_flow)
end

function test_psse_round_trip(
    pf::DCPowerFlow,
    sys::System,
    exporter::PSSEExporter,
    scenario_name::AbstractString,
    export_location::AbstractString;
    do_power_flow_test = true,
)
    raw_path, metadata_path =
        get_psse_export_paths(joinpath(export_location, scenario_name))
    @test !isfile(raw_path)
    @test !isfile(metadata_path)

<<<<<<< HEAD
    write_export(exporter, scenario_name)
=======
    write_export(exporter, scenario_name; overwrite = true)
>>>>>>> 3b53f0fa
    @test isfile(raw_path)
    @test isfile(metadata_path)

    sys2 = read_system_with_metadata(raw_path, metadata_path)
    @test compare_systems_loosely(sys, sys2)
    do_power_flow_test &&
        test_power_flow(pf, sys, sys2)
end

"Test that the two raw files are exactly identical and the two metadata files parse to identical JSON"
function test_psse_export_strict_equality(
    raw1,
    metadata1,
    raw2,
    metadata2;
    exclude_metadata_keys = ["case_name"],
    exclude_export_settings_keys = ["original_name"],
)
    open(raw1, "r") do handle1
        open(raw2, "r") do handle2
            @test countlines(handle1) == countlines(handle2)
            for (line1, line2) in zip(readlines(handle1), readlines(handle2))
                @test line1 == line2
            end
        end
    end

    parsed1 = JSON3.read(metadata1, Dict)
    parsed2 = JSON3.read(metadata2, Dict)
    for key in exclude_metadata_keys
        parsed1[key] = nothing
        parsed2[key] = nothing
    end
    for key in exclude_export_settings_keys
        parsed1["export_settings"][key] = nothing
        parsed2["export_settings"][key] = nothing
    end
    @test parsed1 == parsed2
end

<<<<<<< HEAD
function load_test_system()
    sys_name = "pti_case16_complete_sys"

=======
function load_test_system(sys_name::String)
>>>>>>> 3b53f0fa
    sys = with_logger(SimpleLogger(Error)) do
        build_system(PSSEParsingTestSystems, sys_name; force_build = true)
    end
    set_units_base_system!(sys, UnitSystem.SYSTEM_BASE)
    return sys
end

# I test so much, my tests have tests
@testset "Test system comparison utilities" begin
    sys = load_test_system("pti_case16_complete_sys")
    isnothing(sys) && return

    @test compare_systems_loosely(sys, sys)
    @test compare_systems_loosely(sys, deepcopy(sys))
end

<<<<<<< HEAD
@testset "PSSE Exporter with case16_sys.raw, v33" for folder_name in ["case16_sys.raw"]
    sys = load_test_system()
=======
function test_psse_exporter_version(sys_name::String, version::Symbol, folder_name::String)
    sys = load_test_system(sys_name)
>>>>>>> 3b53f0fa
    pf = DCPowerFlow()
    isnothing(sys) && return

    # PSS/E version must be one of the supported ones
    @test_throws ArgumentError PSSEExporter(sys, :vNonexistent, test_psse_export_dir)

    # Reimported export should be comparable to original system
<<<<<<< HEAD
    export_location = joinpath(test_psse_export_dir, "v33", folder_name)

    exporter = PSSEExporter(sys, :v33, export_location; write_comments = true)
    test_psse_round_trip(pf, sys, exporter, "basic", export_location)
=======
    export_location = joinpath(test_psse_export_dir, string(version), folder_name)

    exporter = PSSEExporter(sys, version, export_location; write_comments = true)
    test_psse_round_trip(pf, sys, exporter, "basic", export_location)

    # Exporting the exact same thing again should result in the exact same files
    write_export(exporter, "basic2"; overwrite = true)
    test_psse_export_strict_equality(
        get_psse_export_paths(joinpath(export_location, "basic"))...,
        get_psse_export_paths(joinpath(export_location, "basic2"))...)
end

# Test configurations: (test_name, sys_name, version, folder_name)
test_configs = [
    (
        "PSSE Exporter with case16_sys.raw, v33",
        "pti_case16_complete_sys",
        :v33,
        "case16_sys.raw",
    ),
    (
        "PSSE Exporter with modified_case25_sys.raw, v35",
        "pti_modified_case25_v35_sys",
        :v35,
        "modified_case25_sys.raw",
    ),
]

for (test_name, sys_name, version, folder_name) in test_configs
    @testset "$test_name" for fn in [folder_name]
        test_psse_exporter_version(sys_name, version, fn)
    end
end

@testset "PSSE Exporter with pti_case24_sys.raw, v33" for (ACSolver, folder_name) in (
    (LUACPowerFlow, "case24_sys_LU"),
    (NewtonRaphsonACPowerFlow, "case24_sys_NR"),
)
    sys = load_test_system("pti_case24_sys")
    pf = ACPowerFlow{ACSolver}()
    isnothing(sys) && return

    # PSS/E version must be one of the supported ones
    @test_throws ArgumentError PSSEExporter(sys, :vNonexistent, test_psse_export_dir)

    # Reimported export should be comparable to original system
    export_location = joinpath(test_psse_export_dir, "v33", folder_name)
    exporter = PSSEExporter(sys, :v33, export_location)
    test_psse_round_trip(pf, sys, exporter, "basic", export_location;
        exclude_reactive_flow = true)
>>>>>>> 3b53f0fa

    # Exporting the exact same thing again should result in the exact same files
    write_export(exporter, "basic2"; overwrite = true)
    test_psse_export_strict_equality(
        get_psse_export_paths(joinpath(export_location, "basic"))...,
        get_psse_export_paths(joinpath(export_location, "basic2"))...)
<<<<<<< HEAD
end

# @testset "PSSE Exporter with case16_sys.raw, v33" for (ACSolver, folder_name) in (
#     (LUACPowerFlow, "case16_sys_LU"),
#     (NewtonRaphsonACPowerFlow, "case16_sys_newton"),
# )
#     sys = load_test_system()
#     pf = ACPowerFlow{ACSolver}()
#     isnothing(sys) && return

#     # PSS/E version must be one of the supported ones
#     @test_throws ArgumentError PSSEExporter(sys, :vNonexistent, test_psse_export_dir)

#     # Reimported export should be comparable to original system
#     export_location = joinpath(test_psse_export_dir, "v33", folder_name)
#     exporter = PSSEExporter(sys, :v33, export_location)
#     test_psse_round_trip(pf, sys, exporter, "basic", export_location;
#         exclude_reactive_flow = true)

#     # Exporting the exact same thing again should result in the exact same files
#     write_export(exporter, "basic2")
#     test_psse_export_strict_equality(
#         get_psse_export_paths(joinpath(export_location, "basic"))...,
#         get_psse_export_paths(joinpath(export_location, "basic2"))...)

#     # Updating with a completely different system should fail
#     different_system = build_system(PSITestSystems, "c_sys5_all_components")
#     @test_throws ArgumentError update_exporter!(exporter, different_system)

#     # Updating with the exact same system should result in the exact same files
#     update_exporter!(exporter, sys)
#     write_export(exporter, "basic3")
#     test_psse_export_strict_equality(
#         get_psse_export_paths(joinpath(export_location, "basic"))...,
#         get_psse_export_paths(joinpath(export_location, "basic3"))...)

#     # Updating with changed value should result in a different reimport (System version)
#     sys2 = deepcopy(sys)
#     line_to_change = first(get_components(Line, sys2))
#     set_rating!(line_to_change, get_rating(line_to_change) * 12345.6)
#     update_exporter!(exporter, sys2)
#     write_export(exporter, "basic4")
#     reread_sys2 = read_system_with_metadata(joinpath(export_location, "basic4"))
#     @test compare_systems_loosely(sys2, reread_sys2)
#     @test_logs((:error, r"values do not match"),
#         match_mode = :any, min_level = Logging.Error,
#         compare_systems_loosely(sys, reread_sys2))
#     test_power_flow(pf, sys2, reread_sys2; exclude_reactive_flow = true)
# end

# @testset "PSSE Exporter with RTS_GMLC_DA_sys, v33" for (ACSolver, folder_name) in (
=======

    # Updating with a completely different system should fail
    different_system = load_test_system("pti_case5_alc_sys")
    @test_throws ArgumentError update_exporter!(exporter, different_system)

    # Updating with the exact same system should result in the exact same files
    update_exporter!(exporter, sys)
    write_export(exporter, "basic3"; overwrite = true)
    test_psse_export_strict_equality(
        get_psse_export_paths(joinpath(export_location, "basic"))...,
        get_psse_export_paths(joinpath(export_location, "basic3"))...)

    # Updating with changed value should result in a different reimport (System version)
    sys2 = deepcopy(sys)
    line_to_change = first(get_components(Line, sys2))
    set_rating!(line_to_change, get_rating(line_to_change) * 123.4)  # careful not to exceed PF.INFINITE_BOUND
    update_exporter!(exporter, sys2)
    write_export(exporter, "basic4"; overwrite = true)
    reread_sys2 = read_system_with_metadata(joinpath(export_location, "basic4"))
    @test compare_systems_loosely(sys2, reread_sys2)
    @test_logs((:error, r"values do not match"),
        match_mode = :any, min_level = Logging.Error,
        compare_systems_loosely(sys, reread_sys2))
    test_power_flow(pf, sys2, reread_sys2; exclude_reactive_flow = true)
end

# @testset "PSSE Exporter with psse_RTS_GMLC_sys.raw, v33" for (ACSolver, folder_name) in (
>>>>>>> 3b53f0fa
#     (NewtonRaphsonACPowerFlow, "rts_gmlc_newton"), # fails to converge if starting guess for V not plausible, fixed in PowerFlowData by clipping V
#     (LUACPowerFlow, "rts_gmlc_LU"),
# )
#     sys = create_pf_friendly_rts_gmlc()
#     pf = ACPowerFlow{ACSolver}()
#     set_units_base_system!(sys, UnitSystem.SYSTEM_BASE)

#     # PSS/E version must be one of the supported ones
#     @test_throws ArgumentError PSSEExporter(sys, :vNonexistent, test_psse_export_dir)

#     # Reimported export should be comparable to original system
#     export_location = joinpath(test_psse_export_dir, "v33", folder_name)
#     exporter = PSSEExporter(sys, :v33, export_location)
#     test_psse_round_trip(pf, sys, exporter, "basic", export_location;
#         exclude_reactive_flow = true)

#     # Exporting the exact same thing again should result in the exact same files
<<<<<<< HEAD
#     write_export(exporter, "basic2")
=======
#     write_export(exporter, "basic2"; overwrite = true)
>>>>>>> 3b53f0fa
#     test_psse_export_strict_equality(
#         get_psse_export_paths(joinpath(export_location, "basic"))...,
#         get_psse_export_paths(joinpath(export_location, "basic2"))...)

#     # Updating with a completely different system should fail
<<<<<<< HEAD
#     different_system = build_system(PSITestSystems, "c_sys5_all_components")
=======
#     different_system = load_test_system("pti_case5_alc_sys")
>>>>>>> 3b53f0fa
#     @test_throws ArgumentError update_exporter!(exporter, different_system)

#     # Updating with the exact same system should result in the exact same files
#     update_exporter!(exporter, sys)
<<<<<<< HEAD
#     write_export(exporter, "basic3")
=======
#     write_export(exporter, "basic3"; overwrite = true)
>>>>>>> 3b53f0fa
#     test_psse_export_strict_equality(
#         get_psse_export_paths(joinpath(export_location, "basic"))...,
#         get_psse_export_paths(joinpath(export_location, "basic3"))...)

#     # Updating with changed value should result in a different reimport (System version)
#     sys2 = deepcopy(sys)
#     modify_rts_system!(sys2)
#     update_exporter!(exporter, sys2)
<<<<<<< HEAD
#     write_export(exporter, "basic4")
=======
#     write_export(exporter, "basic4"; overwrite = true)
>>>>>>> 3b53f0fa
#     reread_sys2 = read_system_with_metadata(joinpath(export_location, "basic4"))
#     @test compare_systems_loosely(sys2, reread_sys2)
#     @test_logs((:error, r"values do not match"),
#         match_mode = :any, min_level = Logging.Error,
#         compare_systems_loosely(sys, reread_sys2))
#     test_power_flow(pf, sys2, reread_sys2; exclude_reactive_flow = true)

#     # Updating with changed value should result in a different reimport (PowerFlowData version)
#     exporter = PSSEExporter(sys, :v33, export_location)
#     pf2 = PowerFlowData(pf, sys; correct_bustypes = true) # TODO this might mess with things...
#     # This modifies the PowerFlowData in the same way that modify_rts_system! modifies the
#     # system, so the reimport should be comparable to sys2 from above
#     modify_rts_powerflow!(pf2)
#     update_exporter!(exporter, pf2)
<<<<<<< HEAD
#     write_export(exporter, "basic5")
=======
#     write_export(exporter, "basic5"; overwrite = true)
>>>>>>> 3b53f0fa
#     reread_sys3 = read_system_with_metadata(joinpath(export_location, "basic5"))
#     @test compare_systems_loosely(sys2, reread_sys3;
#         exclude_reactive_power = true)
#     @test_logs((:error, r"values do not match"),
#         match_mode = :any, min_level = Logging.Error,
#         compare_systems_loosely(sys, reread_sys3))
#     test_power_flow(pf, sys2, reread_sys3; exclude_reactive_flow = true)

#     # Exporting with write_comments should be comparable to original system
#     exporter = PSSEExporter(sys, :v33, export_location; write_comments = true)
#     test_psse_round_trip(pf, sys, exporter, "basic6", export_location;
#         exclude_reactive_flow = true)
# end

@testset "Test exporter helper functions" begin
    @test PF._psse_bus_numbers([2, 3, 999_997, 999_998, 1_000_001, 1]) ==
          Dict(
        2 => 2,
        3 => 3,
        999_997 => 999_997,
        999_998 => 899_998,
        1_000_001 => 4,
        1 => 1,
    )
    @test !PF._is_valid_psse_name("a pretty long name")
    @test !PF._is_valid_psse_name("-bad")
    @test PF._is_valid_psse_name(raw"¯\_(ツ)_/¯")
    @test PF._psse_bus_names(["-bad1", "compliant", "BUS_100", "-bad2", "ok just too long"],
        [10, 2, 3, 4, 5], Dict(10 => 100, 2 => 20, 3 => 30, 4 => 40, 5 => 50)) ==
          Dict("-bad1" => "BUS_100-", "compliant" => "compliant", "BUS_100" => "BUS_100",
        "-bad2" => "BUS_40", "ok just too long" => "ok just too ")
    @test PF.create_component_ids(
        ["generator-1234-AB", "123_CT_7", "load1234", "load1334"], [1, 1, 2, 2]) ==
          Dict((1, "generator-1234-AB") => "AB", (1, "123_CT_7") => "7",
        (2, "load1234") => "34", (2, "load1334") => "35")

    @test PowerFlows._map_psse_container_names(["1", "3", "2"]) ==
          OrderedDict("1" => 1, "3" => 3, "2" => 2)
    @test PowerFlows._map_psse_container_names(["1", "a", "2"]) ==
          OrderedDict("1" => 1, "a" => 2, "2" => 3)
    @test PowerFlows._map_psse_container_names(["2.0", "1.0"]) ==
          OrderedDict("2.0" => 2, "1.0" => 1)
end

# # TODO add tests for unit system agnosticism<|MERGE_RESOLUTION|>--- conflicted
+++ resolved
@@ -96,12 +96,9 @@
         :ramp_limits,
         :time_limits,
         :services,
-<<<<<<< HEAD
-=======
         :angle_limits,
         :winding_group_number,
         :control_objective_primary,
->>>>>>> 3b53f0fa
     ]),
     exclude_fields_for_type = Dict(
         PSY.ThermalStandard => Set([
@@ -337,11 +334,7 @@
     @test !isfile(raw_path)
     @test !isfile(metadata_path)
 
-<<<<<<< HEAD
-    write_export(exporter, scenario_name)
-=======
     write_export(exporter, scenario_name; overwrite = true)
->>>>>>> 3b53f0fa
     @test isfile(raw_path)
     @test isfile(metadata_path)
 
@@ -382,13 +375,7 @@
     @test parsed1 == parsed2
 end
 
-<<<<<<< HEAD
-function load_test_system()
-    sys_name = "pti_case16_complete_sys"
-
-=======
 function load_test_system(sys_name::String)
->>>>>>> 3b53f0fa
     sys = with_logger(SimpleLogger(Error)) do
         build_system(PSSEParsingTestSystems, sys_name; force_build = true)
     end
@@ -405,13 +392,8 @@
     @test compare_systems_loosely(sys, deepcopy(sys))
 end
 
-<<<<<<< HEAD
-@testset "PSSE Exporter with case16_sys.raw, v33" for folder_name in ["case16_sys.raw"]
-    sys = load_test_system()
-=======
 function test_psse_exporter_version(sys_name::String, version::Symbol, folder_name::String)
     sys = load_test_system(sys_name)
->>>>>>> 3b53f0fa
     pf = DCPowerFlow()
     isnothing(sys) && return
 
@@ -419,12 +401,6 @@
     @test_throws ArgumentError PSSEExporter(sys, :vNonexistent, test_psse_export_dir)
 
     # Reimported export should be comparable to original system
-<<<<<<< HEAD
-    export_location = joinpath(test_psse_export_dir, "v33", folder_name)
-
-    exporter = PSSEExporter(sys, :v33, export_location; write_comments = true)
-    test_psse_round_trip(pf, sys, exporter, "basic", export_location)
-=======
     export_location = joinpath(test_psse_export_dir, string(version), folder_name)
 
     exporter = PSSEExporter(sys, version, export_location; write_comments = true)
@@ -475,15 +451,105 @@
     exporter = PSSEExporter(sys, :v33, export_location)
     test_psse_round_trip(pf, sys, exporter, "basic", export_location;
         exclude_reactive_flow = true)
->>>>>>> 3b53f0fa
 
     # Exporting the exact same thing again should result in the exact same files
     write_export(exporter, "basic2"; overwrite = true)
     test_psse_export_strict_equality(
         get_psse_export_paths(joinpath(export_location, "basic"))...,
         get_psse_export_paths(joinpath(export_location, "basic2"))...)
-<<<<<<< HEAD
-end
+
+    # Updating with a completely different system should fail
+    different_system = load_test_system("pti_case5_alc_sys")
+    @test_throws ArgumentError update_exporter!(exporter, different_system)
+
+    # Updating with the exact same system should result in the exact same files
+    update_exporter!(exporter, sys)
+    write_export(exporter, "basic3"; overwrite = true)
+    test_psse_export_strict_equality(
+        get_psse_export_paths(joinpath(export_location, "basic"))...,
+        get_psse_export_paths(joinpath(export_location, "basic3"))...)
+
+    # Updating with changed value should result in a different reimport (System version)
+    sys2 = deepcopy(sys)
+    line_to_change = first(get_components(Line, sys2))
+    set_rating!(line_to_change, get_rating(line_to_change) * 123.4)  # careful not to exceed PF.INFINITE_BOUND
+    update_exporter!(exporter, sys2)
+    write_export(exporter, "basic4"; overwrite = true)
+    reread_sys2 = read_system_with_metadata(joinpath(export_location, "basic4"))
+    @test compare_systems_loosely(sys2, reread_sys2)
+    @test_logs((:error, r"values do not match"),
+        match_mode = :any, min_level = Logging.Error,
+        compare_systems_loosely(sys, reread_sys2))
+    test_power_flow(pf, sys2, reread_sys2; exclude_reactive_flow = true)
+end
+
+# @testset "PSSE Exporter with psse_RTS_GMLC_sys.raw, v33" for (ACSolver, folder_name) in (
+#     (NewtonRaphsonACPowerFlow, "rts_gmlc_newton"), # fails to converge if starting guess for V not plausible, fixed in PowerFlowData by clipping V
+#     (LUACPowerFlow, "rts_gmlc_LU"),
+# )
+#     sys = create_pf_friendly_rts_gmlc()
+#     pf = ACPowerFlow{ACSolver}()
+#     set_units_base_system!(sys, UnitSystem.SYSTEM_BASE)
+
+#     # PSS/E version must be one of the supported ones
+#     @test_throws ArgumentError PSSEExporter(sys, :vNonexistent, test_psse_export_dir)
+
+#     # Reimported export should be comparable to original system
+#     export_location = joinpath(test_psse_export_dir, "v33", folder_name)
+#     exporter = PSSEExporter(sys, :v33, export_location)
+#     test_psse_round_trip(pf, sys, exporter, "basic", export_location;
+#         exclude_reactive_flow = true)
+
+#     # Exporting the exact same thing again should result in the exact same files
+#     write_export(exporter, "basic2"; overwrite = true)
+#     test_psse_export_strict_equality(
+#         get_psse_export_paths(joinpath(export_location, "basic"))...,
+#         get_psse_export_paths(joinpath(export_location, "basic2"))...)
+
+#     # Updating with a completely different system should fail
+#     different_system = load_test_system("pti_case5_alc_sys")
+#     @test_throws ArgumentError update_exporter!(exporter, different_system)
+
+#     # Updating with the exact same system should result in the exact same files
+#     update_exporter!(exporter, sys)
+#     write_export(exporter, "basic3"; overwrite = true)
+#     test_psse_export_strict_equality(
+#         get_psse_export_paths(joinpath(export_location, "basic"))...,
+#         get_psse_export_paths(joinpath(export_location, "basic3"))...)
+
+#     # Updating with changed value should result in a different reimport (System version)
+#     sys2 = deepcopy(sys)
+#     modify_rts_system!(sys2)
+#     update_exporter!(exporter, sys2)
+#     write_export(exporter, "basic4"; overwrite = true)
+#     reread_sys2 = read_system_with_metadata(joinpath(export_location, "basic4"))
+#     @test compare_systems_loosely(sys2, reread_sys2)
+#     @test_logs((:error, r"values do not match"),
+#         match_mode = :any, min_level = Logging.Error,
+#         compare_systems_loosely(sys, reread_sys2))
+#     test_power_flow(pf, sys2, reread_sys2; exclude_reactive_flow = true)
+
+#     # Updating with changed value should result in a different reimport (PowerFlowData version)
+#     exporter = PSSEExporter(sys, :v33, export_location)
+#     pf2 = PowerFlowData(pf, sys; correct_bustypes = true) # TODO this might mess with things...
+#     # This modifies the PowerFlowData in the same way that modify_rts_system! modifies the
+#     # system, so the reimport should be comparable to sys2 from above
+#     modify_rts_powerflow!(pf2)
+#     update_exporter!(exporter, pf2)
+#     write_export(exporter, "basic5"; overwrite = true)
+#     reread_sys3 = read_system_with_metadata(joinpath(export_location, "basic5"))
+#     @test compare_systems_loosely(sys2, reread_sys3;
+#         exclude_reactive_power = true)
+#     @test_logs((:error, r"values do not match"),
+#         match_mode = :any, min_level = Logging.Error,
+#         compare_systems_loosely(sys, reread_sys3))
+#     test_power_flow(pf, sys2, reread_sys3; exclude_reactive_flow = true)
+
+#     # Exporting with write_comments should be comparable to original system
+#     exporter = PSSEExporter(sys, :v33, export_location; write_comments = true)
+#     test_psse_round_trip(pf, sys, exporter, "basic6", export_location;
+#         exclude_reactive_flow = true)
+# end
 
 # @testset "PSSE Exporter with case16_sys.raw, v33" for (ACSolver, folder_name) in (
 #     (LUACPowerFlow, "case16_sys_LU"),
@@ -534,35 +600,6 @@
 # end
 
 # @testset "PSSE Exporter with RTS_GMLC_DA_sys, v33" for (ACSolver, folder_name) in (
-=======
-
-    # Updating with a completely different system should fail
-    different_system = load_test_system("pti_case5_alc_sys")
-    @test_throws ArgumentError update_exporter!(exporter, different_system)
-
-    # Updating with the exact same system should result in the exact same files
-    update_exporter!(exporter, sys)
-    write_export(exporter, "basic3"; overwrite = true)
-    test_psse_export_strict_equality(
-        get_psse_export_paths(joinpath(export_location, "basic"))...,
-        get_psse_export_paths(joinpath(export_location, "basic3"))...)
-
-    # Updating with changed value should result in a different reimport (System version)
-    sys2 = deepcopy(sys)
-    line_to_change = first(get_components(Line, sys2))
-    set_rating!(line_to_change, get_rating(line_to_change) * 123.4)  # careful not to exceed PF.INFINITE_BOUND
-    update_exporter!(exporter, sys2)
-    write_export(exporter, "basic4"; overwrite = true)
-    reread_sys2 = read_system_with_metadata(joinpath(export_location, "basic4"))
-    @test compare_systems_loosely(sys2, reread_sys2)
-    @test_logs((:error, r"values do not match"),
-        match_mode = :any, min_level = Logging.Error,
-        compare_systems_loosely(sys, reread_sys2))
-    test_power_flow(pf, sys2, reread_sys2; exclude_reactive_flow = true)
-end
-
-# @testset "PSSE Exporter with psse_RTS_GMLC_sys.raw, v33" for (ACSolver, folder_name) in (
->>>>>>> 3b53f0fa
 #     (NewtonRaphsonACPowerFlow, "rts_gmlc_newton"), # fails to converge if starting guess for V not plausible, fixed in PowerFlowData by clipping V
 #     (LUACPowerFlow, "rts_gmlc_LU"),
 # )
@@ -580,30 +617,18 @@
 #         exclude_reactive_flow = true)
 
 #     # Exporting the exact same thing again should result in the exact same files
-<<<<<<< HEAD
 #     write_export(exporter, "basic2")
-=======
-#     write_export(exporter, "basic2"; overwrite = true)
->>>>>>> 3b53f0fa
 #     test_psse_export_strict_equality(
 #         get_psse_export_paths(joinpath(export_location, "basic"))...,
 #         get_psse_export_paths(joinpath(export_location, "basic2"))...)
 
 #     # Updating with a completely different system should fail
-<<<<<<< HEAD
 #     different_system = build_system(PSITestSystems, "c_sys5_all_components")
-=======
-#     different_system = load_test_system("pti_case5_alc_sys")
->>>>>>> 3b53f0fa
 #     @test_throws ArgumentError update_exporter!(exporter, different_system)
 
 #     # Updating with the exact same system should result in the exact same files
 #     update_exporter!(exporter, sys)
-<<<<<<< HEAD
 #     write_export(exporter, "basic3")
-=======
-#     write_export(exporter, "basic3"; overwrite = true)
->>>>>>> 3b53f0fa
 #     test_psse_export_strict_equality(
 #         get_psse_export_paths(joinpath(export_location, "basic"))...,
 #         get_psse_export_paths(joinpath(export_location, "basic3"))...)
@@ -612,11 +637,7 @@
 #     sys2 = deepcopy(sys)
 #     modify_rts_system!(sys2)
 #     update_exporter!(exporter, sys2)
-<<<<<<< HEAD
 #     write_export(exporter, "basic4")
-=======
-#     write_export(exporter, "basic4"; overwrite = true)
->>>>>>> 3b53f0fa
 #     reread_sys2 = read_system_with_metadata(joinpath(export_location, "basic4"))
 #     @test compare_systems_loosely(sys2, reread_sys2)
 #     @test_logs((:error, r"values do not match"),
@@ -631,11 +652,7 @@
 #     # system, so the reimport should be comparable to sys2 from above
 #     modify_rts_powerflow!(pf2)
 #     update_exporter!(exporter, pf2)
-<<<<<<< HEAD
 #     write_export(exporter, "basic5")
-=======
-#     write_export(exporter, "basic5"; overwrite = true)
->>>>>>> 3b53f0fa
 #     reread_sys3 = read_system_with_metadata(joinpath(export_location, "basic5"))
 #     @test compare_systems_loosely(sys2, reread_sys3;
 #         exclude_reactive_power = true)
