test_psse_export_dir = joinpath(TEST_FILES_DIR, "test_exports")
isdir(test_psse_export_dir) && rm(test_psse_export_dir; recursive = true)

function _log_assert(result, msg, comparison_name)
    result ||
        @error "Failed check: $(string(msg))$(isnothing(comparison_name) ? "" :  " ($comparison_name)")"
    return result
end
"""
If the expression is false, log an error; in any case, pass through the result of the
expression. Optionally accepts a name to include in the error log.
"""
macro log_assert(ex, comparison_name = nothing)
    return :(_log_assert($(esc(ex)), $(string(ex)), $(esc(comparison_name))))
end

"""
Compare the two dataframes by column. Specify tolerances using kwargs; tolerances default to
default_tol. If tolerance is `nothing`, skip that column. Otherwise, if the column is
floating point, compare element-wise with `isapprox(atol = tolerance)`; if not, test strict
equality element-wise. Optionally accepts a name to include in any failure logs.
"""
function compare_df_within_tolerance(
    comparison_name::String,
    df1::DataFrame,
    df2::DataFrame,
    default_tol = SYSTEM_REIMPORT_COMPARISON_TOLERANCE;
    kwargs...,
)
    result = true
    n_rows_match = (@log_assert size(df1, 1) == size(df2, 1) comparison_name)
    result &= n_rows_match
    result &= (@log_assert names(df1) == names(df2) comparison_name)
    result &= (@log_assert eltype.(eachcol(df1)) == eltype.(eachcol(df2)) comparison_name)
    n_rows_match || return result  # Can't compare the cols if number of rows doesn't match
    for (colname, my_eltype, col1, col2) in
        zip(names(df1), eltype.(eachcol(df1)), eachcol(df1), eachcol(df2))
        my_tol = (Symbol(colname) in keys(kwargs)) ? kwargs[Symbol(colname)] : default_tol
        isnothing(my_tol) && continue
        inner_result = if (my_eltype <: AbstractFloat)
            all(isapprox.(col1, col2; atol = my_tol))
        else
            all(IS.isequivalent.(col1, col2))
        end
        inner_result ||
            (@error "Mismatch on $colname$((my_eltype <: AbstractFloat) ? ", max discrepancy $(maximum(abs.(col2 - col1)))" : "") ($comparison_name)")
        result &= inner_result
    end
    return result
end

compare_df_within_tolerance(
    df1::DataFrame,
    df2::DataFrame,
    default_tol = SYSTEM_REIMPORT_COMPARISON_TOLERANCE;
    kwargs...,
) = compare_df_within_tolerance("unnamed", df1, df2, default_tol; kwargs...)

# If we have a name like "Bus1-Bus2-OtherInfo," reverse it to "Bus2-Bus1-OtherInfo"
function reverse_composite_name(name::String)
    parts = split(name, "-")
    (length(parts) > 2) || return name
    return join([parts[2], parts[1], parts[3:end]...], "-")
end

loose_system_match_fn(a::Float64, b::Float64) =
    isapprox(a, b; atol = SYSTEM_REIMPORT_COMPARISON_TOLERANCE) || IS.isequivalent(a, b)
loose_system_match_fn(a, b) = IS.isequivalent(a, b)

function compare_systems_loosely(sys1::PSY.System, sys2::PSY.System;
    bus_name_mapping = Dict{String, String}(),
    # TODO when possible, also include: PSY.FixedAdmittance, PSY.Arc
    include_types = [
        PSY.ACBus,
        PSY.Area,
        PSY.Line,
        PSY.LoadZone,
        PSY.StandardLoad,
        PSY.Transformer2W,
        PSY.TapTransformer,
        PSY.PhaseShiftingTransformer,
        PSY.ThermalStandard,
        PSY.FixedAdmittance,
    ],
    # TODO when possible, don't exclude so many fields
    exclude_fields = Set([
        :ext,
        :ramp_limits,
        :time_limits,
        :services,
        :angle_limits,
    ]),
    exclude_fields_for_type = Dict(
        PSY.ThermalStandard => Set([
            :prime_mover_type,
            :rating,
            :fuel,
            :dynamic_injector,
            :operation_cost,
        ]),
        PSY.LoadZone => Set([
            :peak_active_power,
            :peak_reactive_power,
        ]),
        PSY.Line => Set([
            :active_power_flow,
            :reactive_power_flow,
        ]),
        PSY.Transformer2W => Set([
            :active_power_flow,
            :reactive_power_flow,
        ]),
    ),
    generator_comparison_fns = [  # TODO rating
        PSY.get_name,
        PSY.get_bus,
        PSY.get_active_power,
        PSY.get_reactive_power,
        PSY.get_base_power,
    ],
    ignore_name_order = true,
    ignore_extra_of_type = Union{PSY.ThermalStandard, PSY.StaticLoad},
    exclude_reactive_power = false)
    result = true
    if exclude_reactive_power
        push!(exclude_fields, :reactive_power)
        generator_comparison_fns =
            filter(!=(PSY.get_reactive_power), generator_comparison_fns)
    end

    # Compare everything about the systems except the actual components
    result &= IS.compare_values(sys1, sys2; exclude = [:data])

    # Compare the components by concrete type
    for my_type in include_types
        !isconcretetype(my_type) &&
            throw(ArgumentError("All `include_types` must be concrete, got $my_type"))

        names1 = collect(PSY.get_name.(PSY.get_components(my_type, sys1)))
        predicted_names2 = replace.(names1, bus_name_mapping...)
        actual_names2 = collect(PSY.get_name.(PSY.get_components(my_type, sys2)))

        if ignore_name_order
            for (i, predicted) in enumerate(predicted_names2)
                if !(predicted in actual_names2) &&
                   reverse_composite_name(predicted) in actual_names2
                    @info "Reversing name $predicted"
                    predicted_names2[i] = reverse_composite_name(predicted)
                end
            end
        end

        if my_type <: ignore_extra_of_type
            if !isempty(setdiff(predicted_names2, actual_names2))
                @error "Predicting generator names that do not exist for $my_type"
                result = false
            end
            (Set(predicted_names2) != Set(actual_names2)) &&
                @warn "Predicted $my_type names are a strict subset of actual $my_type names"
        else
            if Set(predicted_names2) != Set(actual_names2)
                @error "Predicted names do not match actual names for $my_type"
                @error "Predicted: $(sort(collect(Set(predicted_names2))))"
                @error "Actual: $(sort(collect(Set(actual_names2))))"
                result = false
            end
        end

        my_excludes =
            union(Set(exclude_fields), get(exclude_fields_for_type, my_type, Set()))
        for (name1, name2) in zip(names1, predicted_names2)
            (name2 in actual_names2) || continue
            comp1 = PSY.get_component(my_type, sys1, name1)
            comp2 = PSY.get_component(my_type, sys2, name2)
            @assert !isnothing(comp2) comp2

            comparison = IS.compare_values(
                loose_system_match_fn,
                comp1,
                comp2;
                exclude = my_excludes,
            )
            result &= comparison
            if !comparison
                @error "Mismatched component LHS: $comp1"
                @error "Mismatched component RHS: $comp2"
            end
        end
    end

    # Extra checks for other types of generators
    GenLike = Union{Generator, Source, Storage}
    gen1_names = sort(PSY.get_name.(PSY.get_components(GenLike, sys1)))
    gen2_names = sort(PSY.get_name.(PSY.get_components(GenLike, sys2)))
    if gen1_names != gen2_names
        @error "Predicted Generator/Source/Storage names do not match actual generator names"
        @error "Predicted: $gen1_names"
        @error "Actual: $gen2_names"
        result = false
    end
    gen_common_names = intersect(gen1_names, gen2_names)
    for (gen1, gen2) in zip(
        PSY.get_component.(GenLike, [sys1], gen_common_names),
        PSY.get_component.(GenLike, [sys2], gen_common_names),
    )
        # Skip pairs we've already compared
        # e.g., if they're both ThermalStandards, we've already compared them
        any(Union{typeof(gen1), typeof(gen2)} .<: include_types) && continue
        for comp_fn in generator_comparison_fns
            comparison = IS.compare_values(
                loose_system_match_fn,
                comp_fn(gen1),
                comp_fn(gen2);
                exclude = exclude_fields,
            )
            result &= comparison
            if !comparison
                @error "Generator $(get_name(gen1)) mismatch on $comp_fn: $(comp_fn(gen1)) vs. $(comp_fn(gen2))"
            end
        end
    end
    return result
end

function test_power_flow(
    pf::ACPowerFlow{<:ACPowerFlowSolverType},
    sys1::System,
    sys2::System;
    exclude_reactive_flow = false,
)
    result1 = solve_powerflow(pf, sys1)
    result2 = solve_powerflow(pf, sys2)
    reactive_power_tol =
        exclude_reactive_flow ? nothing : POWERFLOW_COMPARISON_TOLERANCE
    @test compare_df_within_tolerance("bus_results", result1["bus_results"],
        result2["bus_results"], POWERFLOW_COMPARISON_TOLERANCE)
    @test compare_df_within_tolerance("flow_results",
        sort(result1["flow_results"], names(result1["flow_results"])[2:end]),
        sort(result2["flow_results"], names(result2["flow_results"])[2:end]),
        POWERFLOW_COMPARISON_TOLERANCE; line_name = nothing, Q_to_from = reactive_power_tol,
        Q_from_to = reactive_power_tol, Q_losses = reactive_power_tol)
end

# Exercise PowerSystems' ability to parse a PSS/E System from a filename and a metadata dict
function read_system_with_metadata(raw_path, metadata_path)
    md = JSON3.read(metadata_path, Dict)
    sys = System(raw_path, md)
    return sys
end

# Exercise PowerSystems' ability to automatically find the export metadata file
read_system_with_metadata(export_subdir) =
    System(first(get_psse_export_paths(export_subdir)))

function test_psse_round_trip(
    pf::ACPowerFlow{<:ACPowerFlowSolverType},
    sys::System,
    exporter::PSSEExporter,
    scenario_name::AbstractString,
    export_location::AbstractString;
    do_power_flow_test = true,
    exclude_reactive_flow = false,
)
    raw_path, metadata_path =
        get_psse_export_paths(joinpath(export_location, scenario_name))
    @test !isfile(raw_path)
    @test !isfile(metadata_path)

    write_export(exporter, scenario_name)
    @test isfile(raw_path)
    @test isfile(metadata_path)

    sys2 = read_system_with_metadata(raw_path, metadata_path)
    @test compare_systems_loosely(sys, sys2)
    do_power_flow_test &&
        test_power_flow(pf, sys, sys2; exclude_reactive_flow = exclude_reactive_flow)
end

"Test that the two raw files are exactly identical and the two metadata files parse to identical JSON"
function test_psse_export_strict_equality(
    raw1,
    metadata1,
    raw2,
    metadata2;
    exclude_metadata_keys = ["case_name"],
    exclude_export_settings_keys = ["original_name"],
)
    open(raw1, "r") do handle1
        open(raw2, "r") do handle2
            @test countlines(handle1) == countlines(handle2)
            for (line1, line2) in zip(readlines(handle1), readlines(handle2))
                @test line1 == line2
            end
        end
    end

    parsed1 = JSON3.read(metadata1, Dict)
    parsed2 = JSON3.read(metadata2, Dict)
    for key in exclude_metadata_keys
        parsed1[key] = nothing
        parsed2[key] = nothing
    end
    for key in exclude_export_settings_keys
        parsed1["export_settings"][key] = nothing
        parsed2["export_settings"][key] = nothing
    end
    @test parsed1 == parsed2
end

function load_test_system()
    # TODO commit to either providing this file or not requiring it
    data_dir = joinpath(dirname(dirname(dirname(pathof(PowerFlows)))), "pf_data")
    sys_file = joinpath(data_dir, "twofortybus", "Marenas", "system_240[32].json")
    if !isfile(sys_file)
        @warn "Skipping test with system_240[32].json, file does not exist"
        return
    end
    sys = with_logger(SimpleLogger(Error)) do
        System(sys_file)
    end
    set_units_base_system!(sys, UnitSystem.SYSTEM_BASE)
    return sys
end

# I test so much, my tests have tests
@testset "Test system comparison utilities" begin
    sys = load_test_system()
    isnothing(sys) && return

    @test compare_systems_loosely(sys, sys)
    @test compare_systems_loosely(sys, deepcopy(sys))
end

@testset "PSSE Exporter with system_240[32].json, v33" for (ACSolver, folder_name) in (
<<<<<<< HEAD
    (KLUACPowerFlow, "system_240_KLU"),
    (HybridACPowerFlow, "system_240_hybrid"),
=======
    (NLSolveACPowerFlow, "system_240_NLSolve"),
    (MatrixOpACPowerFlow, "system_240_KLU"),
    (NewtonRaphsonACPowerFlow, "system_240_hybrid"),
>>>>>>> 8d6564d0
)
    sys = load_test_system()
    pf = ACPowerFlow{ACSolver}()
    isnothing(sys) && return

    # PSS/E version must be one of the supported ones
    @test_throws ArgumentError PSSEExporter(sys, :vNonexistent, test_psse_export_dir)

    # Reimported export should be comparable to original system
    export_location = joinpath(test_psse_export_dir, "v33", folder_name)
    exporter = PSSEExporter(sys, :v33, export_location)
    test_psse_round_trip(pf, sys, exporter, "basic", export_location;
        exclude_reactive_flow = true)  # TODO why is reactive flow not matching?

    # Exporting the exact same thing again should result in the exact same files
    write_export(exporter, "basic2")
    test_psse_export_strict_equality(
        get_psse_export_paths(joinpath(export_location, "basic"))...,
        get_psse_export_paths(joinpath(export_location, "basic2"))...)

    # Updating with a completely different system should fail
    different_system = build_system(PSITestSystems, "c_sys5_all_components")
    @test_throws ArgumentError update_exporter!(exporter, different_system)

    # Updating with the exact same system should result in the exact same files
    update_exporter!(exporter, sys)
    write_export(exporter, "basic3")
    test_psse_export_strict_equality(
        get_psse_export_paths(joinpath(export_location, "basic"))...,
        get_psse_export_paths(joinpath(export_location, "basic3"))...)

    # Updating with changed value should result in a different reimport (System version)
    sys2 = deepcopy(sys)
    line_to_change = first(get_components(Line, sys2))
    set_rating!(line_to_change, get_rating(line_to_change) * 12345.6)
    update_exporter!(exporter, sys2)
    write_export(exporter, "basic4")
    reread_sys2 = read_system_with_metadata(joinpath(export_location, "basic4"))
    @test compare_systems_loosely(sys2, reread_sys2)
    @test_logs((:error, r"values do not match"),
        match_mode = :any, min_level = Logging.Error,
        compare_systems_loosely(sys, reread_sys2))
    test_power_flow(pf, sys2, reread_sys2; exclude_reactive_flow = true)  # TODO why is reactive flow not matching?
end

@testset "PSSE Exporter with RTS_GMLC_DA_sys, v33" for (ACSolver, folder_name) in (
<<<<<<< HEAD
    (HybridACPowerFlow, "rts_gmlc_hybrid"), # fails to converge if starting guess for V not plausible.
    (KLUACPowerFlow, "rts_gmlc_KLU"),
=======
    (NLSolveACPowerFlow, "rts_gmlc_NLSolve"),
    (NewtonRaphsonACPowerFlow, "rts_gmlc_hybrid"), # fails to converge if starting guess for V not plausible.
    # NLSolve.jl's Newton method also fails to converge, so not too concerning.
    (MatrixOpACPowerFlow, "rts_gmlc_KLU"),
>>>>>>> 8d6564d0
)
    sys = create_pf_friendly_rts_gmlc()
    pf = ACPowerFlow{ACSolver}()
    set_units_base_system!(sys, UnitSystem.SYSTEM_BASE)

    # PSS/E version must be one of the supported ones
    @test_throws ArgumentError PSSEExporter(sys, :vNonexistent, test_psse_export_dir)

    # Reimported export should be comparable to original system
    export_location = joinpath(test_psse_export_dir, "v33", folder_name)
    exporter = PSSEExporter(sys, :v33, export_location)
    test_psse_round_trip(pf, sys, exporter, "basic", export_location;
        exclude_reactive_flow = true)  # TODO why is reactive flow not matching?

    # Exporting the exact same thing again should result in the exact same files
    write_export(exporter, "basic2")
    test_psse_export_strict_equality(
        get_psse_export_paths(joinpath(export_location, "basic"))...,
        get_psse_export_paths(joinpath(export_location, "basic2"))...)

    # Updating with a completely different system should fail
    different_system = build_system(PSITestSystems, "c_sys5_all_components")
    @test_throws ArgumentError update_exporter!(exporter, different_system)

    # Updating with the exact same system should result in the exact same files
    update_exporter!(exporter, sys)
    write_export(exporter, "basic3")
    test_psse_export_strict_equality(
        get_psse_export_paths(joinpath(export_location, "basic"))...,
        get_psse_export_paths(joinpath(export_location, "basic3"))...)

    # Updating with changed value should result in a different reimport (System version)
    sys2 = deepcopy(sys)
    modify_rts_system!(sys2)
    update_exporter!(exporter, sys2)
    write_export(exporter, "basic4")
    reread_sys2 = read_system_with_metadata(joinpath(export_location, "basic4"))
    @test compare_systems_loosely(sys2, reread_sys2)
    @test_logs((:error, r"values do not match"),
        match_mode = :any, min_level = Logging.Error,
        compare_systems_loosely(sys, reread_sys2))
    test_power_flow(pf, sys2, reread_sys2; exclude_reactive_flow = true)  # TODO why is reactive flow not matching?

    # Updating with changed value should result in a different reimport (PowerFlowData version)
    exporter = PSSEExporter(sys, :v33, export_location)
    pf2 = PowerFlowData(pf, sys)
    # This modifies the PowerFlowData in the same way that modify_rts_system! modifies the
    # system, so the reimport should be comparable to sys2 from above
    modify_rts_powerflow!(pf2)
    update_exporter!(exporter, pf2)
    write_export(exporter, "basic5")
    reread_sys3 = read_system_with_metadata(joinpath(export_location, "basic5"))
    @test compare_systems_loosely(sys2, reread_sys3;
        exclude_reactive_power = true)  # TODO why is reactive power not matching?
    @test_logs((:error, r"values do not match"),
        match_mode = :any, min_level = Logging.Error,
        compare_systems_loosely(sys, reread_sys3))
    test_power_flow(pf, sys2, reread_sys3; exclude_reactive_flow = true)  # TODO why is reactive flow not matching?

    # Exporting with write_comments should be comparable to original system
    exporter = PSSEExporter(sys, :v33, export_location; write_comments = true)
    test_psse_round_trip(pf, sys, exporter, "basic6", export_location;
        exclude_reactive_flow = true)  # TODO why is reactive flow not matching?
end

@testset "Test exporter helper functions" begin
    @test PF._psse_bus_numbers([2, 3, 999_997, 999_998, 1_000_001, 1]) ==
          Dict(
        2 => 2,
        3 => 3,
        999_997 => 999_997,
        999_998 => 899_998,
        1_000_001 => 4,
        1 => 1,
    )
    @test !PF._is_valid_psse_name("a pretty long name")
    @test !PF._is_valid_psse_name("-bad")
    @test PF._is_valid_psse_name(raw"¯\_(ツ)_/¯")
    @test PF._psse_bus_names(["-bad1", "compliant", "BUS_100", "-bad2", "ok just too long"],
        [10, 2, 3, 4, 5], Dict(10 => 100, 2 => 20, 3 => 30, 4 => 40, 5 => 50)) ==
          Dict("-bad1" => "BUS_100-", "compliant" => "compliant", "BUS_100" => "BUS_100",
        "-bad2" => "BUS_40", "ok just too long" => "ok just too ")
    @test PF.create_component_ids(
        ["generator-1234-AB", "123_CT_7", "load1234", "load1334"], [1, 1, 2, 2]) ==
          Dict((1, "generator-1234-AB") => "AB", (1, "123_CT_7") => "7",
        (2, "load1234") => "34", (2, "load1334") => "35")

    @test PowerFlows._map_psse_container_names(["1", "3", "2"]) ==
          OrderedDict("1" => 1, "3" => 3, "2" => 2)
    @test PowerFlows._map_psse_container_names(["1", "a", "2"]) ==
          OrderedDict("1" => 1, "a" => 2, "2" => 3)
    @test PowerFlows._map_psse_container_names(["2.0", "1.0"]) ==
          OrderedDict("2.0" => 2, "1.0" => 1)
end

# TODO add tests for unit system agnosticism<|MERGE_RESOLUTION|>--- conflicted
+++ resolved
@@ -332,14 +332,8 @@
 end
 
 @testset "PSSE Exporter with system_240[32].json, v33" for (ACSolver, folder_name) in (
-<<<<<<< HEAD
-    (KLUACPowerFlow, "system_240_KLU"),
-    (HybridACPowerFlow, "system_240_hybrid"),
-=======
-    (NLSolveACPowerFlow, "system_240_NLSolve"),
     (MatrixOpACPowerFlow, "system_240_KLU"),
     (NewtonRaphsonACPowerFlow, "system_240_hybrid"),
->>>>>>> 8d6564d0
 )
     sys = load_test_system()
     pf = ACPowerFlow{ACSolver}()
@@ -386,15 +380,8 @@
 end
 
 @testset "PSSE Exporter with RTS_GMLC_DA_sys, v33" for (ACSolver, folder_name) in (
-<<<<<<< HEAD
-    (HybridACPowerFlow, "rts_gmlc_hybrid"), # fails to converge if starting guess for V not plausible.
-    (KLUACPowerFlow, "rts_gmlc_KLU"),
-=======
-    (NLSolveACPowerFlow, "rts_gmlc_NLSolve"),
-    (NewtonRaphsonACPowerFlow, "rts_gmlc_hybrid"), # fails to converge if starting guess for V not plausible.
-    # NLSolve.jl's Newton method also fails to converge, so not too concerning.
+    (NewtonRaphsonACPowerFlow, "rts_gmlc_hybrid"), # fails to converge if starting guess for V not plausible, fixed in PowerFlowData by clipping V
     (MatrixOpACPowerFlow, "rts_gmlc_KLU"),
->>>>>>> 8d6564d0
 )
     sys = create_pf_friendly_rts_gmlc()
     pf = ACPowerFlow{ACSolver}()
