const SYSTEM_REIMPORT_COMPARISON_TOLERANCE = 1e-10
const POWERFLOW_COMPARISON_TOLERANCE = 3e-4  # TODO refine -- most comparisons can be made much tighter

powerflow_match_fn(
    a::T,
    b::T,
) where {T <: Union{AbstractFloat, AbstractArray{<:AbstractFloat}}} =
    isapprox(a, b; atol = POWERFLOW_COMPARISON_TOLERANCE) || IS.isequivalent(a, b)
powerflow_match_fn(a, b) = IS.isequivalent(a, b)

# TODO another temporary hack
"Create a version of the RTS_GMLC system that plays nice with the current implementation of AC power flow"
function create_pf_friendly_rts_gmlc()
    sys = build_system(PSISystems, "RTS_GMLC_DA_sys")
    remove_component!(sys, only(get_components(PSY.TwoTerminalHVDC, sys)))  # HVDC power flow not implemented yet
    # Modify some things so reactive power redistribution succeeds
    for (component_type, component_name, new_limits) in [
        (RenewableDispatch, "113_PV_1", (min = -30.0, max = 30.0))
        (ThermalStandard, "115_STEAM_3", (min = -50.0, max = 100.0))
        (ThermalStandard, "207_CT_1", (min = -70.0, max = 70.0))
        (RenewableDispatch, "215_PV_1", (min = -40.0, max = 40.0))
        (ThermalStandard, "307_CT_1", (min = -70.0, max = 70.0))
        (ThermalStandard, "315_CT_8", (min = 0.0, max = 80.0))
    ]
        set_reactive_power_limits!(
            get_component(component_type, sys, component_name),
            new_limits,
        )
    end
    return sys
end

"Take RTS_GMLC_DA_sys and make some changes to it that are fully captured in the PowerFlowData(ACPowerFlow(), ...)"
function modify_rts_system!(sys::System)
    # For REF bus, voltage and angle are fixed; update active and reactive
    ref_bus = get_bus(sys, 113)  # "Arne"
    @assert get_bustype(ref_bus) == ACBusTypes.REF
    # NOTE: we are not testing the correctness of _power_redistribution_ref here, it is used on both sides of the test
    PF._power_redistribution_ref(
        sys,
        2.4375,
        0.1875,
        ref_bus,
        PF.DEFAULT_MAX_REDISTRIBUTION_ITERATIONS,
    )

    # For PV bus, active and voltage are fixed; update reactive and angle
    pv_bus = get_bus(sys, 202)  # "Bacon"
    @assert get_bustype(pv_bus) == ACBusTypes.PV
    PF._reactive_power_redistribution_pv(
        sys,
        0.37267,
        pv_bus,
        PF.DEFAULT_MAX_REDISTRIBUTION_ITERATIONS,
    )
    set_angle!(pv_bus, -0.13778)

    # For PQ bus, active and reactive are fixed; update voltage and angle
    pq_bus = get_bus(sys, 117)  # "Aston"
    @assert get_bustype(pq_bus) == ACBusTypes.PQ
    set_magnitude!(pq_bus, 0.84783)
    set_angle!(pq_bus, 0.14956)
end

"Make the same changes to the PowerFlowData that modify_rts_system! makes to the System"
function modify_rts_powerflow!(data::PowerFlowData)
    bus_lookup = PF.get_bus_lookup(data)
    # For REF bus, voltage and angle are fixed; update active and reactive
    data.bus_activepower_injection[bus_lookup[113]] = 2.4375
    data.bus_reactivepower_injection[bus_lookup[113]] = 0.1875

    # For PV bus, active and voltage are fixed; update reactive and angle
    data.bus_reactivepower_injection[bus_lookup[202]] = 0.37267
    data.bus_angles[bus_lookup[202]] = -0.13778

    # For PQ bus, active and reactive are fixed; update voltage and angle
    data.bus_magnitude[bus_lookup[117]] = 0.84783
    data.bus_angles[bus_lookup[117]] = 0.14956
end

function _system_generation_power(
    sys::System,
    bus_numbers::Vector{Int},
)
    bus_power = zeros(Float64, length(bus_numbers))
    generators = collect(get_components(Union{Generator, Source}, sys))
    gen_power = zeros(Float64, length(generators))
    with_units_base(sys, UnitSystem.NATURAL_UNITS) do
        bus_power .= [
            isempty(g) ? 0 : sum([get_active_power(gg) for gg in g]) for g in [
                get_components(
                    x -> get_number(get_bus(x)) == i,
                    Union{Generator, Source},
                    sys,
                )
                for i in bus_numbers
            ]
        ]
        gen_power .= get_active_power.(generators)
    end
    return bus_power, gen_power
end

function _reset_gen_power!(
    sys::System,
    original_gen_power::Vector{Float64},
)
    with_units_base(sys, UnitSystem.NATURAL_UNITS) do
        for (g, og) in
            zip(get_components(Union{Generator, Source}, sys), original_gen_power)
            set_active_power!(g, og)
        end
    end
end

function _check_distributed_slack_consistency(
    subnetworks::Dict{Int, Vector{Int}},
    result_bus_power::Vector{Float64},
    slack_participation_factors::Vector{Float64},
    original_bus_power::Vector{Float64},
)
    for (_, subnetwork_buses) in subnetworks
        subnetwork_factors = slack_participation_factors[subnetwork_buses]
        slack_provided =
            result_bus_power[subnetwork_buses] .- original_bus_power[subnetwork_buses]
        nnz = subnetwork_factors .!= 0.0

        @test all(isapprox.(slack_provided[.!nnz], 0.0, atol = 1e-6, rtol = 0))
        @test !any(isapprox.(slack_provided[nnz], 0.0, atol = 1e-6, rtol = 0))
        @test isapprox(
            slack_provided[nnz] ./ sum(slack_provided),
            subnetwork_factors[nnz] ./ sum(subnetwork_factors);
            atol = 1e-6,
            rtol = 0,
        )
    end
    return
end

function _check_ds_pf(
    pf::ACPowerFlow,
    sys::System,
    bus_slack_participation_factors::Vector{Float64},
    bus_numbers::Vector{Int},
    original_bus_power::Vector{Float64},
    original_gen_power::Vector{Float64},
    data_original_bus_power::Vector{Float64};
    kwargs...,
)
    res = solve_powerflow(pf, sys; kwargs...)

    data = PowerFlowData(pf, sys; kwargs...)
    subnetworks = PowerFlows._find_subnetworks_for_reference_buses(
        data.power_network_matrix.data,
        data.bus_type[:, 1],
    )

    _check_distributed_slack_consistency(
        subnetworks,
        res["bus_results"][:, :P_gen],
        bus_slack_participation_factors,
        original_bus_power,
    )

    solve_powerflow!(pf, sys; kwargs...)
    p_solve, _ = _system_generation_power(sys, bus_numbers)

    @test isapprox(p_solve, res["bus_results"][:, :P_gen]; atol = 1e-6, rtol = 0)

    _reset_gen_power!(sys, original_gen_power)
    # to make sure the reset function is working properly:
    p_bus_reset, p_gen_reset = _system_generation_power(sys, bus_numbers)
    @test original_bus_power == p_bus_reset
    @test original_gen_power == p_gen_reset

    @test data.bus_slack_participation_factors[:, 1] == bus_slack_participation_factors
    solve_powerflow!(data; pf = pf)
    # now check the slack power distribution logic
    _check_distributed_slack_consistency(
        subnetworks,
        data.bus_activepower_injection[:, 1],
        bus_slack_participation_factors,
        data_original_bus_power,
    )
    return
end

"""These functions are used to create simple components for the tests to have more compact code"""

"""
    _check_name(sys::System, name::String, component_type::DataType)
    Check if the name is unique in the system. If not, append a number to the name.
"""
function _check_name(sys::System, name::String, component_type::DataType)
    # Check if the name is unique
    check = true
    i = 1
    while check
        if has_component(sys, component_type, name)
            i += 1
            name = name * "_$i"
        else
            check = false
        end
    end
    return name
end

"""    
    _add_simple_bus!(sys::System, number::Int, bus_type::ACBusTypes, base_voltage::Number, voltage_magnitude::Float64=1.0, voltage_angle::Float64=0.0)
    Simplified function to create and add a bus to the system with the given parameters.
"""
function _add_simple_bus!(
    sys::System,
    number::Int,
    bus_type::ACBusTypes,
    base_voltage::Number,
    voltage_magnitude::Float64 = 1.0,
    voltage_angle::Float64 = 0.0,
)
    bus = ACBus(;
        number = number,
        name = _check_name(sys, "bus_$number", ACBus),
        available = true,
        bustype = bus_type,
        angle = voltage_angle,
        magnitude = voltage_magnitude,
        voltage_limits = (0.0, 2.0),
        base_voltage = Float64(base_voltage),
    )
    add_component!(sys, bus)
    return bus
end

"""    
    _add_simple_load!(sys::System, bus::ACBus, active_power::Number, reactive_power::Number)
    Simplified function to create and add a load to the system with the given parameters.
"""
function _add_simple_load!(
    sys::System,
    bus::ACBus,
    active_power::Number,
    reactive_power::Number,
)
    load = PowerLoad(;
        name = _check_name(sys, "load_$(get_number(bus))", PowerLoad),
        available = true,
        bus = bus,
        active_power = Float64(active_power), # Per-unitized by device base_power
        reactive_power = Float64(reactive_power), # Per-unitized by device base_power
        base_power = 1.0, # MVA
        max_active_power = 100.0, # 10 MW per-unitized by device base_power
        max_reactive_power = 100.0,
    )

    add_component!(sys, load)
    return load
end

"""    
    _add_simple_source!(sys::System, bus::ACBus, active_power::Number=0.0, reactive_power::Number=0.0)
    Simplified function to create and add a source to the system with the given parameters.
"""
function _add_simple_source!(
    sys::System,
    bus::ACBus,
    active_power::Number = 0.0,
    reactive_power::Number = 0.0,
)
    source = Source(;
        name = _check_name(sys, "source_$(get_number(bus))", Source),
        available = true,
        bus = bus,
        active_power = Float64(active_power),
        reactive_power = Float64(reactive_power),
        R_th = 1e-5,
        X_th = 1e-5,
    )
    add_component!(sys, source)
    return source
end

"""    
    _add_simple_thermal_standard!(sys::System, bus::ACBus, active_power::Number=0.0, reactive_power::Number=0.0)
    Simplified function to create and add a thermal standard generator to the system with the given parameters.
"""
function _add_simple_thermal_standard!(
    sys::System,
    bus::ACBus,
    active_power::Number,
    reactive_power::Number,
)
    gen = ThermalStandard(;
        name = _check_name(sys, "thermal_standard_$(get_number(bus))", ThermalStandard),
        available = true,
        status = true,
        bus = bus,
        active_power = Float64(active_power),
        reactive_power = Float64(reactive_power),
        rating = 1.0,
        active_power_limits = (min = 0, max = 1),
        reactive_power_limits = (min = -1, max = 1),
        ramp_limits = nothing,
        operation_cost = ThermalGenerationCost(nothing),
        base_power = 100.0,
        time_limits = nothing,
        prime_mover_type = PrimeMovers.OT,
        fuel = ThermalFuels.OTHER,
        services = Device[],
        dynamic_injector = nothing,
        ext = Dict{String, Any}(),
    )
    add_component!(sys, gen)
    return gen
end

"""    
    _add_simple_line!(sys::System, bus1::ACBus, bus2::ACBus, r::Float64=1e-3, x::Float64=1e-3, b::Float64=0.0)
    Simplified function to create and add a line to the system with the given parameters.
"""
function _add_simple_line!(
    sys::System,
    bus1::ACBus,
    bus2::ACBus,
    r::Float64 = 1e-3,
    x::Float64 = 1e-3,
    b::Float64 = 0.0,
)
    line = Line(;
        name = _check_name(sys, "line_$(get_number(bus1))_$(get_number(bus2))", Line),
        available = true,
        active_power_flow = 0.0,
        reactive_power_flow = 0.0,
        arc = Arc(; from = bus1, to = bus2),
        r = r,
        x = x,
        b = (from = b / 2, to = b / 2),
        rating = 1.0,
        angle_limits = (min = -pi / 2, max = pi / 2),
    )
    add_component!(sys, line)
    return line
end

"""
    Simplified function to create and add a standard load to the system with the given parameters.
"""
function _add_simple_zip_load!(
    sys::System,
    bus::ACBus;
    constant_power_active_power::Float64 = 0.0,
    constant_power_reactive_power::Float64 = 0.0,
    constant_current_active_power::Float64 = 0.0,
    constant_current_reactive_power::Float64 = 0.0,
    constant_impedance_active_power::Float64 = 0.0,
    constant_impedance_reactive_power::Float64 = 0.0,
)
    zip_load = StandardLoad(;
        name = _check_name(sys, "zip_load_$(get_number(bus))", StandardLoad),
        available = true,
        bus = bus,
        base_power = 10.0,
        constant_active_power = constant_power_active_power,
        constant_reactive_power = constant_power_reactive_power,
        current_active_power = constant_current_active_power,
        current_reactive_power = constant_current_reactive_power,
        impedance_active_power = constant_impedance_active_power,
        impedance_reactive_power = constant_impedance_reactive_power,
        max_constant_active_power = 0.0,
        max_constant_reactive_power = 0.0,
        max_impedance_active_power = 0.0,
        max_impedance_reactive_power = 0.0,
        max_current_active_power = 0.0,
        max_current_reactive_power = 0.0,
    )
    add_component!(sys, zip_load)
    return zip_load
end

<<<<<<< HEAD
function _add_simple_lcc!(
    sys,
    bus1::ACBus,
    bus2::ACBus,
    r::Float64,
    xr::Float64,
    xi::Float64,
)
    lcc = TwoTerminalLCCLine(;
        name = "LCC",
        available = true,
        arc = Arc(bus1, bus2),
        active_power_flow = 0.0,
        r = r,
        transfer_setpoint = 50,
        scheduled_dc_voltage = 800.0,
        rectifier_bridges = 1,
        rectifier_delay_angle_limits = (min = 0.0, max = π / 2),
        rectifier_rc = 0.0,
        rectifier_xc = xr,
        rectifier_base_voltage = 230.0,
        inverter_bridges = 1,
        inverter_extinction_angle_limits = (min = 0, max = π / 2),
        inverter_rc = 0.0,
        inverter_xc = xi,
        inverter_base_voltage = 230.0,
        power_mode = true,
        switch_mode_voltage = 0.0,
        compounding_resistance = 0.0,
        min_compounding_voltage = 0.0,
        rectifier_transformer_ratio = 1.0,
        rectifier_tap_setting = 1.0,
        rectifier_tap_limits = (min = 0.5, max = 1.5),
        rectifier_tap_step = 0.05,
        rectifier_delay_angle = 0.01,
        rectifier_capacitor_reactance = 0.0,
        inverter_transformer_ratio = 1.0,
        inverter_tap_setting = 1.0,
        inverter_tap_limits = (min = 0.5, max = 1.5),
        inverter_tap_step = 0.05,
        inverter_extinction_angle = 0.0,
        inverter_capacitor_reactance = 0.0,
        active_power_limits_from = (min = 0.0, max = 0.0),
        active_power_limits_to = (min = 0.0, max = 0.0),
        reactive_power_limits_from = (min = 0.0, max = 0.0),
        reactive_power_limits_to = (min = 0.0, max = 0.0),
    )
    add_component!(sys, lcc)
    return lcc
end

=======
>>>>>>> 3b53f0fa
function prepare_ts_data!(data::PowerFlowData, time_steps::Int64 = 24)
    injections = CSV.read(
        joinpath(MAIN_DIR, "test", "test_data", "c_sys14_injections.csv"),
        DataFrame;
        header = 0,
    )
    withdrawals = CSV.read(
        joinpath(MAIN_DIR, "test", "test_data", "c_sys14_withdrawals.csv"),
        DataFrame;
        header = 0,
    )
    # allocate data from csv
    injs = Matrix(injections)
    withs = Matrix(withdrawals)

    data.bus_activepower_injection .= deepcopy(injs[:, 1:time_steps])
    data.bus_activepower_withdrawals .= deepcopy(withs[:, 1:time_steps])
    return nothing
end<|MERGE_RESOLUTION|>--- conflicted
+++ resolved
@@ -377,7 +377,6 @@
     return zip_load
 end
 
-<<<<<<< HEAD
 function _add_simple_lcc!(
     sys,
     bus1::ACBus,
@@ -429,8 +428,6 @@
     return lcc
 end
 
-=======
->>>>>>> 3b53f0fa
 function prepare_ts_data!(data::PowerFlowData, time_steps::Int64 = 24)
     injections = CSV.read(
         joinpath(MAIN_DIR, "test", "test_data", "c_sys14_injections.csv"),
