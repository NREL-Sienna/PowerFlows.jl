--- conflicted
+++ resolved
@@ -157,11 +157,6 @@
     end
 end
 
-<<<<<<< HEAD
-# FIXME currently errors: write_powerflow_solution! relies on all PV buses in
-# the system having available generators.
-=======
->>>>>>> 3b53f0fa
 @testset "AC Test 240 Case PSS/e results" begin
     file = joinpath(
         TEST_FILES_DIR,
@@ -177,11 +172,7 @@
     pf_bus_result_file = joinpath(TEST_FILES_DIR, "test_data", "pf_bus_results.csv")
     pf_gen_result_file = joinpath(TEST_FILES_DIR, "test_data", "pf_gen_results.csv")
 
-<<<<<<< HEAD
-    # FIXME: remove skip_redistribution once redistribution is working properly.
-=======
     # remove skip_redistribution once redistribution is working properly.
->>>>>>> 3b53f0fa
     pf = ACPowerFlow(; skip_redistribution = true)
 
     pf1 = solve_powerflow!(pf, system; correct_bustypes = true)
@@ -277,7 +268,6 @@
     for ACSolver in AC_SOLVERS_TO_TEST
         @testset "AC Solver: $(ACSolver)" begin
             sys = System(100.0)
-<<<<<<< HEAD
 
             b1 = _add_simple_bus!(sys, 1, ACBusTypes.REF, 230, 1.1, 0.0)
             b2 = _add_simple_bus!(sys, 2, ACBusTypes.PV, 230, 1.1, 0.0)
@@ -290,20 +280,6 @@
 
             pf = ACPowerFlow{ACSolver}()
 
-=======
-
-            b1 = _add_simple_bus!(sys, 1, ACBusTypes.REF, 230, 1.1, 0.0)
-            b2 = _add_simple_bus!(sys, 2, ACBusTypes.PV, 230, 1.1, 0.0)
-            l = _add_simple_line!(sys, b1, b2, 1e-3, 1e-3, 0.0)
-
-            #Test two sources with equal and opposite P and Q
-            s1 = _add_simple_source!(sys, b1, 0.5, 0.1)
-            s2 = _add_simple_source!(sys, b2, 0.5, 1.1)
-            g1 = _add_simple_thermal_standard!(sys, b2, 0.1, 0.1)
-
-            pf = ACPowerFlow{ACSolver}()
-
->>>>>>> 3b53f0fa
             @test solve_powerflow!(pf, sys; correct_bustypes = true)
             @test isapprox(get_active_power(s2), 0.5; atol = 0.001)
             @test isapprox(get_reactive_power(s2), 1.1; atol = 0.001)
@@ -476,19 +452,6 @@
     @test norm(sienna_df[!, "generator_q"] .- matpower_df[!, "generator_q"], Inf) < 1e-3
 end
 
-<<<<<<< HEAD
-#=
-# Unfortunately, we correct the voltage magnitude to something sensible before running the 
-# solver, so testing this isn't straightforward.
-@testset "voltage validation" begin
-    sys = PSB.build_system(PSB.PSITestSystems, "c_sys5")
-    pf = ACPowerFlow{TrustRegionACPowerFlow}()
-    data = PowerFlowData(pf, sys; correct_bustypes = true)
-    solve_powerflow!(data; pf = pf)
-    data.bus_magnitude[1, 1] = 2.0
-    @test_logs (:warn, r".*voltage magnitudes outside of range.*") match_mode = :any solve_powerflow!(data; pf = pf)
-end=#
-=======
 if PF.OVERRIDE_x0
     @testset "voltage validation" begin
         sys = PSB.build_system(PSB.PSITestSystems, "c_sys5")
@@ -519,7 +482,6 @@
         pf = pf,
     )
 end
->>>>>>> 3b53f0fa
 
 @testset "Test ZIP loads: constant current" begin
     sys = System(100.0)
@@ -629,7 +591,6 @@
         atol = 1e-6,
         rtol = 0,
     )
-<<<<<<< HEAD
 
     @test isapprox(  # <- need to come back to this and check why it fails
         s_t[1],
@@ -863,110 +824,4 @@
             )
         end
     end
-=======
-
-    @test isapprox(  # <- need to come back to this and check why it fails
-        s_t[1],
-        -s_zip_load;
-        atol = 1e-6,
-        rtol = 0,
-    )
-
-    @test isapprox(data.bus_activepower_injection[2, 1], 0.0, atol = 1e-12, rtol = 0)
-    @test isapprox(data.bus_reactivepower_injection[2, 1], 0.0, atol = 1e-12, rtol = 0)
-end
-
-@testset "Test phase shift in transformers" for Transformer in
-                                                (PSY.Transformer2W, PSY.TapTransformer)
-    sys = System(100.0)
-    b1 = _add_simple_bus!(sys, 1, ACBusTypes.REF, 230, 1.1, 0.0)
-    b2 = _add_simple_bus!(sys, 2, ACBusTypes.PQ, 110, 1.1, 0.0)
-
-    _add_simple_source!(sys, b1, 0.0, 0.0)
-
-    parameters = Dict(
-        :name => "Transformer",
-        :available => true,
-        :active_power_flow => 0.0,
-        :reactive_power_flow => 0.0,
-        :arc => Arc(b1, b2),
-        :r => 0.01,
-        :x => 0.05,
-        :primary_shunt => 0.0,
-        :winding_group_number => 1,  # 30 degrees in radians
-        :rating => 1.0,
-        :base_power => 100.0,
-        :base_voltage_primary => 230,
-        :base_voltage_secondary => 110,
-    )
-
-    Transformer == PSY.Transformer2W || (parameters[:tap] = 1.0)
-
-    t = Transformer(;
-        parameters...,
-    )
-    add_component!(sys, t)
-
-    pf = ACPowerFlow()
-    data = PowerFlowData(pf, sys; correct_bustypes = true)
-    solve_powerflow!(data; pf = pf)
-    # Check that the phase shift is correctly applied
-    a1 = data.bus_angles[1, 1]
-    a2 = data.bus_angles[2, 1]
-    # TODO for some reason this is off by a negative sign.
-    # @test isapprox(a2, a1 - deg2rad(30); atol = 1e-6, rtol = 0)
-    @test isapprox(-a2, a1 - deg2rad(30); atol = 1e-6, rtol = 0)
-end
-
-@testset "Test SwitchedAdmittance" begin
-    sys = System(100.0)
-    b1 = _add_simple_bus!(sys, 1, ACBusTypes.REF, 230, 1.1, 0.0)
-    b2 = _add_simple_bus!(sys, 2, ACBusTypes.PQ, 230, 1.1, 0.0)
-    l = _add_simple_line!(sys, b1, b2, 5e-3, 5e-3, 1e-3)
-    s1 = _add_simple_source!(sys, b1, 0.0, 0.0)
-
-    data1 = PowerFlowData(ACPowerFlow(), sys)
-
-    # create a switched admittance
-    sa = SwitchedAdmittance(;
-        name = "SA",
-        available = true,
-        bus = b2,
-        Y = 0.03 + 0.05im,
-        initial_status = Int[1, 2],
-        number_of_steps = Int[3, 3],
-        Y_increase = Complex{Float64}[0.01 + 0.02im, 0.02 + 0.03im],
-    )
-    add_component!(sys, sa)
-
-    data2 = PowerFlowData(ACPowerFlow(), sys)
-
-    # The Ybus matrix should not include switched admittance elements
-    @test isapprox(
-        data1.power_network_matrix.data,
-        data2.power_network_matrix.data,
-        atol = 1e-6,
-        rtol = 0,
-    )
-
-    Y = PSY.get_Y(sa) + sum(PSY.get_initial_status(sa) .* PSY.get_Y_increase(sa))
-
-    data1.power_network_matrix.data[2, 2] += Y
-
-    solve_powerflow!(data1)
-
-    solve_powerflow!(data2)
-
-    # Make sure the results are the same for both cases:
-    #  1. The switched admittance is included in the Ybus matrix
-    #  2. The switched admittance is represented as a constant impedance load 
-    #     and is not in the Ybus matrix
-    @test isapprox(
-        data1.bus_magnitude[:, 1],
-        data2.bus_magnitude[:, 1],
-        atol = 1e-6,
-        rtol = 0,
-    )
-    @test isapprox(data1.bus_angles[:, 1], data2.bus_angles[:, 1], atol = 1e-6, rtol = 0)
->>>>>>> 3b53f0fa
 end