@testset "AC Power Flow 14-Bus testing" for ACSolver in AC_SOLVERS_TO_TEST
    result_14 = [
        2.3255081760423684
        -0.15529254415401786
        0.4692141795968793 - 0.127  # Q_gen - Q_load
        -0.08704571860678871
        0.27136388547189727 - 0.19  # Q_gen - Q_load
        -0.22239752522709744
        1.014232467422514
        -0.17900878100582837
        1.0172382900002028
        -0.15297197376986682
        0.21603888720954267 - 0.075  # Q_gen - Q_load
        -0.2516366411330649
        1.0503438761049335
        -0.23128945395825606
        0.2453884476050094
        -0.23128945395825604
        1.0337109552890456
        -0.2588720100456853
        1.0325606430799592
        -0.26251860149671896
        1.0474837090281963
        -0.25914254888894855
        1.0535012072934
        -0.26648433793564014
        1.0471069158440354
        -0.2671769024662062
        1.0213119628726421
        -0.2803812119374241
    ]

    sys = PSB.build_system(PSB.PSITestSystems, "c_sys14"; add_forecasts = false)
    set_units_base_system!(sys, UnitSystem.SYSTEM_BASE)
    pf = ACPowerFlow{ACSolver}()
    data = PowerFlows.PowerFlowData(
        pf,
        sys;
        check_connectivity = true,
        correct_bustypes = true,
    )
    #Compare results between finite diff methods and Jacobian method
    converged1 = PowerFlows._ac_powerflow(data, pf, 1)
    x1 = _calc_x(data, 1)
    @test LinearAlgebra.norm(result_14 - x1, Inf) <= 1e-6

    # Test that solve_powerflow! succeeds
    solved1 = deepcopy(sys)
    @test solve_powerflow!(pf, solved1)

    # Test that passing check_reactive_power_limits=false is the default and violates limits
    solved2 = deepcopy(sys)
    @test solve_powerflow!(pf, solved2; check_reactive_power_limits = false)
    @test IS.compare_values(solved1, solved2)
    @test get_reactive_power(get_component(ThermalStandard, solved2, "Bus8")) >
          get_reactive_power_limits(get_component(ThermalStandard, solved2, "Bus8")).max

    # Test that passing check_reactive_power_limits=true fixes that
    solved3 = deepcopy(sys)
    @test solve_powerflow!(pf, solved3; check_reactive_power_limits = true)
    @test get_reactive_power(get_component(ThermalStandard, solved3, "Bus8")) <=
          get_reactive_power_limits(get_component(ThermalStandard, solved3, "Bus8")).max

    # Test Newton method
    @test solve_powerflow!(pf, deepcopy(sys))

    # Test enforcing the reactive power limits in closer detail
    set_reactive_power!(get_component(PowerLoad, sys, "Bus4"), 0.0)
    data = PowerFlows.PowerFlowData(
        pf,
        sys;
        check_connectivity = true,
        correct_bustypes = true,
    )
    converged2 = PowerFlows._ac_powerflow(data, pf, 1; check_reactive_power_limits = true)
    x2 = _calc_x(data, 1)
    @test LinearAlgebra.norm(result_14 - x2, Inf) >= 1e-6
    @test 1.08 <= x2[15] <= 1.09
end

@testset "AC Power Flow 14-Bus Line Configurations" for ACSolver in AC_SOLVERS_TO_TEST
    sys = PSB.build_system(PSB.PSITestSystems, "c_sys14"; add_forecasts = false)
    pf = ACPowerFlow{ACSolver}()
    base_res = solve_powerflow(pf, sys; correct_bustypes = true)
    branch = first(PSY.get_components(Line, sys))
    dyn_branch = DynamicBranch(branch)
    add_component!(sys, dyn_branch)
    @test dyn_pf = solve_powerflow!(pf, sys; correct_bustypes = true)
    dyn_pf = solve_powerflow(pf, sys; correct_bustypes = true)
    @test LinearAlgebra.norm(dyn_pf["bus_results"].Vm - base_res["bus_results"].Vm, Inf) <=
          1e-6

    sys = PSB.build_system(PSB.PSITestSystems, "c_sys14"; add_forecasts = false)
    line = get_component(Line, sys, "Line4")
    PSY.set_available!(line, false)
    solve_powerflow!(pf, sys; correct_bustypes = true)
    @test PSY.get_active_power_flow(line) == 0.0
    test_bus = get_component(PSY.ACBus, sys, "Bus 4")
    @test isapprox(PSY.get_magnitude(test_bus), 1.002; atol = 1e-3, rtol = 0)

    sys = PSB.build_system(PSB.PSITestSystems, "c_sys14"; add_forecasts = false)
    line = get_component(Line, sys, "Line4")
    PSY.set_available!(line, false)
    res = solve_powerflow(pf, sys; correct_bustypes = true)
    @test res["flow_results"].P_from_to[4] == 0.0
    @test res["flow_results"].P_to_from[4] == 0.0
end

@testset "AC Power Flow 3-Bus Fixed FixedAdmittance testing" for ACSolver in
                                                                 AC_SOLVERS_TO_TEST
    p_gen_matpower_3bus = [20.3512373930753, 100.0, 100.0]
    q_gen_matpower_3bus = [45.516916781567232, 10.453799727283879, -31.992561631394636]
    sys_3bus = PSB.build_system(PSB.PSYTestSystems, "psse_3bus_gen_cls_sys")
    bus_103 = get_component(PSY.ACBus, sys_3bus, "BUS 3")
    fix_shunt = PSY.FixedAdmittance("FixAdmBus3", true, bus_103, 0.0 + 0.2im)
    add_component!(sys_3bus, fix_shunt)
    pf = ACPowerFlow{ACSolver}()
    df = solve_powerflow(pf, sys_3bus; correct_bustypes = true)
    @test isapprox(df["bus_results"].P_gen, p_gen_matpower_3bus, atol = 1e-4)
    @test isapprox(df["bus_results"].Q_gen, q_gen_matpower_3bus, atol = 1e-4)
end

@testset "AC Power Flow convergence fail testing" for ACSolver in AC_SOLVERS_TO_TEST
    pf_sys5_re = PSB.build_system(PSB.PSITestSystems, "c_sys5_re"; add_forecasts = false)
    remove_component!(Line, pf_sys5_re, "1")
    remove_component!(Line, pf_sys5_re, "2")
    br = get_component(Line, pf_sys5_re, "6")
    PSY.set_x!(br, 20.0)
    PSY.set_r!(br, 2.0)

    pf = ACPowerFlow{ACSolver}()

    # This is a negative test. The data passed for sys5_re is known to be infeasible.
    @test_logs(
        (:error, "The powerflow solver returned convergence = false"),
        match_mode = :any,
        @test !solve_powerflow!(pf, pf_sys5_re)
    )
end

# FIXME currently errors: write_powerflow_solution! relies on all PV buses in
# the system having available generators.
@testset "AC Test 240 Case PSS/e results" for ACSolver in AC_SOLVERS_TO_TEST
    file = joinpath(
        TEST_FILES_DIR,
        "test_data",
        "WECC240_v04_DPV_RE20_v33_6302_xfmr_DPbuscode_PFadjusted_V32_noRemoteVctrl.raw",
    )
    system = System(
        file;
        bus_name_formatter = x -> strip(string(x["name"])) * "-" * string(x["index"]),
        runchecks = false,
    )

    pf_bus_result_file = joinpath(TEST_FILES_DIR, "test_data", "pf_bus_results.csv")
    pf_gen_result_file = joinpath(TEST_FILES_DIR, "test_data", "pf_gen_results.csv")

    pf = ACPowerFlow{ACSolver}()

    pf1 = solve_powerflow!(pf, system; correct_bustypes = true)
    @test pf1
    pf_result_df = solve_powerflow(pf, system; correct_bustypes = true)

    v_diff, angle_diff, number = psse_bus_results_compare(pf_bus_result_file, pf_result_df)
    p_diff, q_diff, names = psse_gen_results_compare(pf_gen_result_file, system)

    base_power = get_base_power(system)
    @test norm(v_diff, Inf) < DIFF_INF_TOLERANCE
    @test norm(v_diff, 2) / length(v_diff) < DIFF_L2_TOLERANCE
    @test norm(angle_diff, Inf) < DIFF_INF_TOLERANCE
    @test norm(angle_diff, 2) / length(angle_diff) < DIFF_L2_TOLERANCE
    @test norm(p_diff, Inf) < DIFF_INF_TOLERANCE * base_power
    @test norm(p_diff, 2) / length(p_diff) < DIFF_L2_TOLERANCE
    @test sum(q_diff) < DIFF_INF_TOLERANCE * base_power
    @test norm(q_diff, 2) / length(q_diff) < DIFF_L2_TOLERANCE
end

@testset "AC Multiple sources at ref" for ACSolver in AC_SOLVERS_TO_TEST
    sys = System(100.0)
    b = _add_simple_bus!(sys, 1, ACBusTypes.REF, 230, 1.1, 0.0)

    #Test two sources with equal and opposite P and Q
    s1 = _add_simple_source!(sys, b, 0.5, 0.1)
    s2 = _add_simple_source!(sys, b, -0.5, -0.1)

    pf = ACPowerFlow{ACSolver}()
    @test solve_powerflow!(pf, sys; correct_bustypes = true)

    #Create power mismatch, test for error
    set_active_power!(s1, -0.4)
    @test_throws ErrorException(
        "Sources do not match P and/or Q requirements for reference bus.",
    ) solve_powerflow!(pf, sys)
end

@testset "AC PowerFlow with Multiple sources at PV" for ACSolver in AC_SOLVERS_TO_TEST
    sys = System(100.0)
    b1 = _add_simple_bus!(sys, 1, ACBusTypes.REF, 230, 1.1, 0.0)
    b2 = _add_simple_bus!(sys, 2, ACBusTypes.PV, 230, 1.1, 0.0)

    l = _add_simple_line!(sys, b1, b2, 1e-3, 1e-3, 0.0)

    #Test two sources with equal and opposite P and Q
    s1 = _add_simple_source!(sys, b1, 0.5, 0.1)
    s2 = _add_simple_source!(sys, b2, 0.5, 1.1)
    s3 = _add_simple_source!(sys, b2, -0.5, -1.1)

    pf = ACPowerFlow{ACSolver}()

    @test solve_powerflow!(pf, sys; correct_bustypes = true)

    #Create power mismatch, test for error
    set_reactive_power!(s3, -0.5)
    @test_throws ErrorException("Sources do not match Q requirements for PV bus.") solve_powerflow!(
        pf,
        sys,
        correct_bustypes = true,
    )
end

@testset "AC PowerFlow Source + non-source at Ref" for ACSolver in AC_SOLVERS_TO_TEST
    sys = System(100.0)

    b = _add_simple_bus!(sys, 1, ACBusTypes.REF, 230, 1.1, 0.0)

    #Test two sources with equal and opposite P and Q
    s1 = _add_simple_source!(sys, b, 0.5, 0.1)
    g1 = _add_simple_thermal_standard!(sys, b, 0.1, 0.1)

    pf = ACPowerFlow{ACSolver}()

    @test solve_powerflow!(pf, sys)
    @test isapprox(get_active_power(s1), 0.5; atol = 0.001)
    @test isapprox(get_reactive_power(s1), 0.1; atol = 0.001)
end

@testset "AC PowerFlow Source + non-source at PV" for ACSolver in AC_SOLVERS_TO_TEST
    sys = System(100.0)

    b1 = _add_simple_bus!(sys, 1, ACBusTypes.REF, 230, 1.1, 0.0)
    b2 = _add_simple_bus!(sys, 2, ACBusTypes.PV, 230, 1.1, 0.0)
    l = _add_simple_line!(sys, b1, b2, 1e-3, 1e-3, 0.0)

    #Test two sources with equal and opposite P and Q
    s1 = _add_simple_source!(sys, b1, 0.5, 0.1)
    s2 = _add_simple_source!(sys, b2, 0.5, 1.1)
    g1 = _add_simple_thermal_standard!(sys, b2, 0.1, 0.1)

    pf = ACPowerFlow{ACSolver}()

    @test solve_powerflow!(pf, sys; correct_bustypes = true)
    @test isapprox(get_active_power(s2), 0.5; atol = 0.001)
    @test isapprox(get_reactive_power(s2), 1.1; atol = 0.001)
end

# in this test, the following aspects are checked:
# 1. The results of the power flow are consistent for the KLU and Hybrid solvers
# 2. The results of the power flow are consistent for the KLU solver and the legacy implementation
# 3. The Jacobian matrix is the same for the KLU solver and the legacy implementation
@testset "Compare larger grid results KLU vs Hybrid" begin
    sys = build_system(MatpowerTestSystems, "matpower_ACTIVSg2000_sys")

    pf_default = ACPowerFlow()
    pf_lu = ACPowerFlow(LUACPowerFlow)
    pf_newton = ACPowerFlow(NewtonRaphsonACPowerFlow)

    PSY.set_units_base_system!(sys, "SYSTEM_BASE")
    data = PowerFlowData(
        pf_default,
        sys;
        check_connectivity = true,
        correct_bustypes = true)

    time_step = 1

    res_default = solve_powerflow(pf_default, sys; correct_bustypes = true)  # must be the same as KLU
    res_lu = solve_powerflow(pf_lu, sys; correct_bustypes = true)
    res_newton = solve_powerflow(pf_newton, sys; correct_bustypes = true)

    @test all(
        isapprox.(
            res_lu["bus_results"][!, :Vm],
            res_default["bus_results"][!, :Vm],
            rtol = 0,
            atol = 1e-12,
        ),
    )
    @test all(
        isapprox.(
            res_lu["bus_results"][!, :θ],
            res_default["bus_results"][!, :θ],
            rtol = 0,
            atol = 1e-12,
        ),
    )

    @test all(
        isapprox.(
            res_lu["bus_results"][!, :Vm],
            res_newton["bus_results"][!, :Vm],
            rtol = 0,
            atol = 1e-12,
        ),
    )
    @test all(
        isapprox.(
            res_lu["bus_results"][!, :θ],
            res_newton["bus_results"][!, :θ],
            rtol = 0,
            atol = 1e-12,
        ),
    )
end

@testset "Test loss factors for larger grid" begin
    sys = build_system(MatpowerTestSystems, "matpower_ACTIVSg2000_sys")

    pf_lu = ACPowerFlow(LUACPowerFlow)
    pf_lu_lf = ACPowerFlow(LUACPowerFlow; calculate_loss_factors = true)
    pf_newton = ACPowerFlow(NewtonRaphsonACPowerFlow; calculate_loss_factors = true)

    data_lu = PowerFlowData(
        pf_lu_lf,
        sys;
        check_connectivity = true,
        correct_bustypes = true)

    data_newton = PowerFlowData(
        pf_newton,
        sys;
        check_connectivity = true,
        correct_bustypes = true)

    data_brute_force = PowerFlowData(
        pf_newton,
        sys;
        check_connectivity = true,
        correct_bustypes = true)

    time_step = 1

    solve_powerflow!(data_lu; pf = pf_lu)
    solve_powerflow!(data_newton; pf = pf_newton)

    @test all(
        isapprox.(
            data_lu.loss_factors,
            data_newton.loss_factors,
            rtol = 0,
            atol = 1e-9,
        ),
    )

    bf_loss_factors =
        penalty_factors_brute_force(data_brute_force, pf_newton)
    @test all(isapprox.(
        data_newton.loss_factors,
        bf_loss_factors,
        rtol = 0,
        atol = 1e-4,
    ))
end

@testset "AC PF with distributed slack" for (grid_lib, grid_name) in [
        (PSB.PSITestSystems, "c_sys14"),
        (PSB.MatpowerTestSystems, "matpower_case30_sys"),
    ], ACSolver in (NewtonRaphsonACPowerFlow, TrustRegionACPowerFlow)
    function _get_spf_dict(bus_slack_participation_factors)
        generator_slack_participation_factors = Dict{Tuple{DataType, String}, Float64}()
        for (b, spf) in enumerate(bus_slack_participation_factors)
            get_bustype(get_bus(sys, bus_numbers[b])) == ACBusTypes.PQ && continue
            gens = get_components(
                x -> get_number(get_bus(x)) == bus_numbers[b],
                ThermalStandard,
                sys,
            )
            isempty(gens) && continue
            gens = collect(gens)
            for g in gens
                generator_slack_participation_factors[(ThermalStandard, get_name(g))] =
                    spf / length(gens)
            end
        end
        return generator_slack_participation_factors
    end

    sys = PSB.build_system(grid_lib, grid_name)

    # add a duplicate generator to a PV bus to make sure the method works for such set-ups
    g1 = first(
        get_components(x -> get_bustype(get_bus(x)) == ACBusTypes.PV, ThermalStandard, sys),
    )

    g2 = ThermalStandard(;
        name = "Duplicate",
        available = true,
        status = true,
        bus = get_bus(g1),
        active_power = 0.1,
        reactive_power = 0.1,
        rating = 1.0,
        active_power_limits = (min = 0.0, max = 1.0),
        reactive_power_limits = (min = -1.0, max = 1.0),
        ramp_limits = nothing,
        operation_cost = ThermalGenerationCost(nothing),
        base_power = 100.0,
        time_limits = nothing,
        prime_mover_type = PrimeMovers.OT,
        fuel = ThermalFuels.OTHER,
        services = Device[],
        dynamic_injector = nothing,
        ext = Dict{String, Any}(),
    )
    add_component!(sys, g2)

    bus_numbers = get_bus_numbers(sys)

    ref_n = []
    pv_n = []
    for (i, bn) in enumerate(bus_numbers)
        isempty(get_components(x -> get_number(get_bus(x)) == bn, ThermalStandard, sys)) &&
            continue
        b = only(get_components(x -> get_number(x) == bn, ACBus, sys))
        bus_type = get_bustype(b)
        bus_type == ACBusTypes.REF && (push!(ref_n, i))
        bus_type == ACBusTypes.PV && (push!(pv_n, i))
    end

    # make sure we have active power imbalance in the starting grid
    g = first(
        get_components(
            x -> get_bustype(get_bus(x)) == ACBusTypes.REF,
            ThermalStandard,
            sys,
        ),
    )
    with_units_base(sys, UnitSystem.NATURAL_UNITS) do
        set_active_power!(g, 20.0)
    end

    pf = ACPowerFlow()
    data = PowerFlowData(pf, sys; correct_bustypes = true)
    original_bus_power, original_gen_power = _system_generation_power(sys, bus_numbers)
    data_original_bus_power = copy(data.bus_activepower_injection[:, 1])
    res1 = solve_powerflow(pf, sys; correct_bustypes = true)

    bus_slack_participation_factors = zeros(Float64, length(bus_numbers))
    bus_slack_participation_factors[ref_n] .= 1.0

    pf2 = ACPowerFlow(;
        generator_slack_participation_factors = _get_spf_dict(
            bus_slack_participation_factors,
        ),
    )
    res2 = solve_powerflow(pf2, sys; correct_bustypes = true)

    # basic test: if we pass the same slack participation factors as the default ones, the results
    # should be the same
    @test isapprox(res1["bus_results"].Vm, res2["bus_results"].Vm, atol = 1e-6, rtol = 0)
    @test isapprox(res1["bus_results"].θ, res2["bus_results"].θ, atol = 1e-6, rtol = 0)

    _check_ds_pf(
        pf2,
        sys,
        bus_slack_participation_factors,
        bus_numbers,
        original_bus_power,
        original_gen_power,
        data_original_bus_power,
    )

    # now test with REF and one PV bus having slack participation factors of 1.0
    bus_slack_participation_factors[pv_n[1]] = 1.0
    pf3 = ACPowerFlow(;
        generator_slack_participation_factors = _get_spf_dict(
            bus_slack_participation_factors,
        ),
    )

    _check_ds_pf(
        pf3,
        sys,
        bus_slack_participation_factors,
        bus_numbers,
        original_bus_power,
        original_gen_power,
        data_original_bus_power,
    )

    # now test with all REF and PV buses having equal slack participation factors of 1.0
    bus_slack_participation_factors[pv_n] .= 1.0
    pf4 = ACPowerFlow(;
        generator_slack_participation_factors = _get_spf_dict(
            bus_slack_participation_factors,
        ),
    )

    _check_ds_pf(
        pf4,
        sys,
        bus_slack_participation_factors,
        bus_numbers,
        original_bus_power,
        original_gen_power,
        data_original_bus_power,
    )

    # Now set the slack participation factor to 0.0 for the REF bus
    bus_slack_participation_factors[ref_n] .= 0.0
    pf5 = ACPowerFlow(;
        generator_slack_participation_factors = _get_spf_dict(
            bus_slack_participation_factors,
        ),
    )

    _check_ds_pf(
        pf5,
        sys,
        bus_slack_participation_factors,
        bus_numbers,
        original_bus_power,
        original_gen_power,
        data_original_bus_power,
    )

    # now check the formula of the distribution of slack provision for different factors
    bus_slack_participation_factors[ref_n] .= 2.5
    bus_slack_participation_factors[pv_n] .= pv_n
    pf6 = ACPowerFlow(;
        generator_slack_participation_factors = [
            _get_spf_dict(
                bus_slack_participation_factors,
            ),
        ],
    )  # [] to test this input variant

    _check_ds_pf(
        pf6,
        sys,
        bus_slack_participation_factors,
        bus_numbers,
        original_bus_power,
        original_gen_power,
        data_original_bus_power,
    )
end

@testset "AC PF DS power redistribution" for ACSolver in (
    NewtonRaphsonACPowerFlow,
    TrustRegionACPowerFlow,
)
    sys = System(100.0)
    b1 = _add_simple_bus!(sys, 1, ACBusTypes.REF, 230, 1.1, 0.0)
    b2 = _add_simple_bus!(sys, 2, ACBusTypes.PV, 230, 1.1, 0.0)
    l = _add_simple_line!(sys, b1, b2, 1e-3, 1e-3, 0.0)

    ps = -0.5
    s1 = _add_simple_source!(sys, b1, ps, 0.1)

    p1 = 0.1
    g1 = _add_simple_thermal_standard!(sys, b2, p1, 0.1)

    p2 = 0.2
    g2 = _add_simple_thermal_standard!(sys, b2, p2, 0.1)

    reset_p() =
        for (c, p) in zip((s1, g1, g2), (ps, p1, p2))
            set_active_power!(c, p)
        end

    gspf = Dict(
        (Source, get_name(s1)) => 1.0,
        (ThermalStandard, get_name(g1)) => 0.0,
        (ThermalStandard, get_name(g2)) => 0.0,
    )
    pf = ACPowerFlow(; generator_slack_participation_factors = gspf)
    solve_powerflow!(pf, sys; correct_bustypes = true)
    @test isapprox(get_active_power(g1), p1; atol = 1e-6, rtol = 0)
    @test isapprox(get_active_power(g2), p2; atol = 1e-6, rtol = 0)
    reset_p()

    gspf = Dict(
        (Source, get_name(s1)) => 0.0,
        (ThermalStandard, get_name(g1)) => 0.5,
        (ThermalStandard, get_name(g2)) => 0.5,
    )
    pf = ACPowerFlow(; generator_slack_participation_factors = gspf)
    solve_powerflow!(pf, sys; correct_bustypes = true)
    @test isapprox(get_active_power(s1), ps; atol = 1e-6, rtol = 0)
    @test isapprox(
        get_active_power(g1) - p1,
        get_active_power(g2) - p2;
        atol = 1e-6,
        rtol = 0,
    )
    reset_p()

    gspf =
        Dict((ThermalStandard, get_name(g1)) => 0.0, (ThermalStandard, get_name(g2)) => 1.0)
    pf = ACPowerFlow(; generator_slack_participation_factors = gspf)
    solve_powerflow!(pf, sys)
    @test isapprox(get_active_power(s1), ps; atol = 1e-6, rtol = 0)
    @test isapprox(get_active_power(g1), p1; atol = 1e-6, rtol = 0)
    @test isapprox(
        -get_active_power(g2),
        get_active_power(g1) + get_active_power(s1);
        atol = 1e-3,  # losses don't allow lower tolerance
        rtol = 0,
    )
    reset_p()

    gspf = Dict(
        (Source, get_name(s1)) => 0.1,
        (ThermalStandard, get_name(g1)) => 0.2,
        (ThermalStandard, get_name(g2)) => 0.4,
    )
    pf = ACPowerFlow(; generator_slack_participation_factors = gspf)
    solve_powerflow!(pf, sys)
    total_slack_power =
        -(get_active_power(s1) - ps) + get_active_power(g1) - p1 + get_active_power(g2) - p2
    @test isapprox(
        get_active_power(s1) - ps,
        total_slack_power * 0.2;
        atol = 1e-6,
        rtol = 0,
    )
    @test isapprox(
        get_active_power(g1) - p1,
        total_slack_power * 0.4;
        atol = 1e-6,
        rtol = 0,
    )
    @test isapprox(
        get_active_power(g2) - p2,
        total_slack_power * 0.8;
        atol = 1e-3,
        rtol = 0,
    )
    reset_p()
end

@testset "AC PF DS with two connected components" for mode in (:same, :random),
    gen_mode in (:gen, :source),
    ACSolver in (NewtonRaphsonACPowerFlow, TrustRegionACPowerFlow)
    # here we build two identical grids in one system
    sys = System(100.0)
    b1 = _add_simple_bus!(sys, 8, ACBusTypes.REF, 230, 1.1, 0.0)
    b2 = _add_simple_bus!(sys, 4, ACBusTypes.PV, 230, 1.1, 0.0)
    b3 = _add_simple_bus!(sys, 3, ACBusTypes.PQ, 230, 1.1, 0.0)

    b4 = _add_simple_bus!(sys, 1, ACBusTypes.REF, 230, 1.1, 0.0)
    b5 = _add_simple_bus!(sys, 5, ACBusTypes.PV, 230, 1.1, 0.0)
    b6 = _add_simple_bus!(sys, 2, ACBusTypes.PQ, 230, 1.1, 0.0)

    s1 = _add_simple_source!(sys, b1, 0.0, 0.0)
    s2 = _add_simple_source!(sys, b4, 0.0, 0.0)

    g1 = if gen_mode == :gen
        _add_simple_thermal_standard!(sys, b2, 0.0, 0.0)
    else
        _add_simple_source!(sys, b2, 0.0, 0.0)
    end
    g2 = if gen_mode == :gen
        _add_simple_thermal_standard!(sys, b5, 0.0, 0.0)
    else
        _add_simple_source!(sys, b5, 0.0, 0.0)
    end

    ld1 = _add_simple_load!(sys, b3, 6, 2)
    ld2 = _add_simple_load!(sys, b6, 6, 2)

    l1 = _add_simple_line!(sys, b1, b2, 1e-3, 1e-3, 0.0)
    l2 = _add_simple_line!(sys, b2, b3, 1e-3, 1e-3, 0.0)

    l3 = _add_simple_line!(sys, b4, b5, 1e-3, 1e-3, 0.0)
    l4 = _add_simple_line!(sys, b5, b6, 1e-3, 1e-3, 0.0)

    devices = collect(get_components(StaticInjection, sys))

    if mode == :same
        factors = ones(Float64, length(devices))
    elseif mode == :random
        Random.seed!(0)
        factors = abs.(randn(Float64, length(devices)))
    else
        error("Unknown mode: $mode")
    end

    generator_slack_participation_factors =
        Dict((typeof(x), get_name(x)) => f for (x, f) in zip(devices, factors))

    pf = ACPowerFlow(ACSolver;
        generator_slack_participation_factors = generator_slack_participation_factors,
    )

    data = PowerFlowData(pf, sys; check_connectivity = false, correct_bustypes = true)
    data_original_bus_power = copy(data.bus_activepower_injection[:, 1])
    bus_numbers = get_bus_numbers(sys)
    original_bus_power, original_gen_power = _system_generation_power(sys, bus_numbers)

    solve_powerflow!(pf, sys; check_connectivity = false, correct_bustypes = true)

    if mode == :same
        @test isapprox(get_active_power(s1), get_active_power(g1), rtol = 0, atol = 1e-6)
        @test isapprox(get_active_power(s2), get_active_power(g2), rtol = 0, atol = 1e-6)

        @test isapprox(get_active_power(s1), get_active_power(s2), rtol = 0, atol = 1e-6)
        @test isapprox(get_active_power(g1), get_active_power(g2), rtol = 0, atol = 1e-6)
    end

    # tol of 1e-3 due to losses
    @test isapprox(
        get_active_power(ld1),
        get_active_power(s1) + get_active_power(g1),
        rtol = 0,
        atol = 1e-3,
    )
    @test isapprox(
        get_active_power(ld2),
        get_active_power(s2) + get_active_power(g2),
        rtol = 0,
        atol = 1e-3,
    )

    solve_powerflow!(data; pf = pf)

    @test isapprox(
        data.bus_activepower_injection[data.bus_lookup[get_number(b1)], 1],
        get_active_power(s1),
        rtol = 0,
        atol = 1e-6,
    )
    @test isapprox(
        data.bus_activepower_injection[data.bus_lookup[get_number(b2)], 1],
        get_active_power(g1),
        rtol = 0,
        atol = 1e-6,
    )
    @test isapprox(
        data.bus_activepower_injection[data.bus_lookup[get_number(b4)], 1],
        get_active_power(s2),
        rtol = 0,
        atol = 1e-6,
    )
    @test isapprox(
        data.bus_activepower_injection[data.bus_lookup[get_number(b5)], 1],
        get_active_power(g2),
        rtol = 0,
        atol = 1e-6,
    )

    bus_slack_participation_factors = zeros(Float64, length(bus_numbers))
    for bn in bus_numbers
        bus = get_bus(sys, bn)
        idx = data.bus_lookup[bn]
        data.bus_type[idx, 1] == ACBusTypes.PQ && continue
        bus_slack_participation_factors[idx] = data.bus_slack_participation_factors[idx, 1]
    end

    # needed for the test implementation when data.bus_slack_participation_factors is compared to bus_slack_participation_factors
    generator_slack_participation_factors2 = Dict(
        (typeof(x), get_name(x)) => f for
        (x, f) in zip(devices, factors) if get_bustype(get_bus(x)) != ACBusTypes.PQ
    )
    pf2 = ACPowerFlow(ACSolver;
        generator_slack_participation_factors = generator_slack_participation_factors2,
    )

    _check_ds_pf(
        pf2,
        sys,
        bus_slack_participation_factors,
        bus_numbers,
        original_bus_power,
        original_gen_power,
        data_original_bus_power;
        check_connectivity = false,
    )
end

@testset "AC PF DS with several REF buses" for ACSolver in (
    NewtonRaphsonACPowerFlow,
    TrustRegionACPowerFlow,
)
    sys = System(100.0)

    n = 4

    buses_ref = [_add_simple_bus!(sys, i, ACBusTypes.REF, 230, 1.1, 0.0) for i in 1:n]
    buses_pv =
        [_add_simple_bus!(sys, i, ACBusTypes.PV, 230, 1.1, 0.0) for i in (n + 1):(2n)]
    buses_pq =
        [_add_simple_bus!(sys, i, ACBusTypes.PQ, 230, 1.1, 0.0) for i in (2n + 1):(3n)]

    loads = [_add_simple_load!(sys, b, 6, 2) for b in buses_pq]
    sources = [_add_simple_source!(sys, b, 0.0, 0.0) for b in buses_ref]
    gens = [_add_simple_thermal_standard!(sys, b, 0.0, 0.0) for b in buses_pv]
    all_buses = vcat(buses_ref, buses_pv, buses_pq)
    lines = [
        _add_simple_line!(sys, b1, b2, 1e-3, 1e-3, 0.0) for
        (b1, b2) in zip(all_buses[1:(end - 1)], all_buses[2:end])
    ]
    generator_slack_participation_factors =
        Dict((typeof(x), get_name(x)) => 1.0 for x in vcat(sources, gens))

    pf = ACPowerFlow(ACSolver;
        generator_slack_participation_factors = generator_slack_participation_factors,
    )
    solve_powerflow!(pf, sys; correct_bustypes = true)

    # equal slack participation
    for (s, g) in zip(sources, gens)
        @test isapprox(get_active_power(s), get_active_power(g), rtol = 0, atol = 1e-6)
    end

    for (g1, g2) in zip(gens[1:(end - 1)], gens[2:end])
        @test isapprox(get_active_power(g1), get_active_power(g2), rtol = 0, atol = 1e-6)
    end

    # test that isolated islands raise error
    b = _add_simple_bus!(sys, 100, ACBusTypes.PQ, 230, 1.1, 0.0)

    @test_throws "No REF bus found in the subnetwork" solve_powerflow!(
        pf,
        sys;
        check_connectivity = false,
        correct_bustypes = true,
    )
end

<<<<<<< HEAD
@testset "AC PF 10k bus system: voltage magnitudes" begin
    sys = PSB.build_system(
        PSB.MatpowerTestSystems,
        "matpower_ACTIVSg10k_sys";
        force_build = false,
    )
    @assert !isempty(get_components(PhaseShiftingTransformer, sys)) "System should have " *
                                                                    "phase shifting transformers: " *
                                                                    "change `force_build` to `true` in the test."
    pf_tr = ACPowerFlow{TrustRegionACPowerFlow}()
    data_tr = PowerFlowData(pf_tr, sys)
    solve_powerflow!(
        data_tr;
        pf = pf_tr,
        maxIterations = 200,
        factor = 0.1,
    )
    @test all(data_tr.bus_magnitude[:, 1] .<= 1.1)
    @test all(data_tr.bus_magnitude[:, 1] .>= 0.9)
=======
function PowerFlowData_to_DataFrame(data::PowerFlowData)
    nbuses = size(data.bus_magnitude, 1)
    # Convert the PowerFlowData to a DataFrame
    bus_rev_lookup = fill(-1, nbuses)
    for (bus_no, row_no) in data.bus_lookup
        bus_rev_lookup[row_no] = bus_no
    end
    @assert !(-1 in bus_rev_lookup)
    df = DataFrame(;
        bus_number = bus_rev_lookup,
        Vm = data.bus_magnitude[:, 1],
        bus_type = data.bus_type[:, 1],
        angle = data.bus_angles[:, 1],
        generator_p = data.bus_activepower_injection[:, 1],
        generator_q = data.bus_reactivepower_injection[:, 1],
        load_p = data.bus_activepower_withdrawals[:, 1],
        load_q = data.bus_reactivepower_withdrawals[:, 1],
    )
    sort!(df, :bus_number)
    return df
end

@testset "ACTIVSg2000 matches matpower's solution" begin
    MATPOWER_CSV = joinpath(TEST_FILES_DIR, "test_data", "ACTIVSg2000_solved.csv")
    matpower_df = DataFrame(CSV.File(MATPOWER_CSV))

    sys_sienna = build_system(MatpowerTestSystems, "matpower_ACTIVSg2000_sys")
    pf_sienna = ACPowerFlow()
    data_sienna = PowerFlowData(pf_sienna, sys_sienna; correct_bustypes = true)
    solve_powerflow!(data_sienna; pf = pf_sienna, tol = 1e-11)
    sienna_df = PowerFlowData_to_DataFrame(data_sienna)
    @assert all(sienna_df[!, "bus_number"] .== matpower_df[!, "bus_number"])
    # The bus types don't match, so we don't compare them here. (We changed PQ with 
    # generators to PV. Matpower doesn't do this, though it treats them as PV internally.)
    @test norm(sienna_df[!, "Vm"] .- matpower_df[!, "Vm"], Inf) < 1e-3
    @test norm(sienna_df[!, "angle"] .- matpower_df[!, "angle"], Inf) < 1e-3
    @test norm(sienna_df[!, "generator_p"] .- matpower_df[!, "generator_p"], Inf) < 1e-3
    # this fails with 1e-4.
    @test norm(sienna_df[!, "generator_q"] .- matpower_df[!, "generator_q"], Inf) < 1e-3
>>>>>>> 62e46feb
end<|MERGE_RESOLUTION|>--- conflicted
+++ resolved
@@ -828,7 +828,6 @@
     )
 end
 
-<<<<<<< HEAD
 @testset "AC PF 10k bus system: voltage magnitudes" begin
     sys = PSB.build_system(
         PSB.MatpowerTestSystems,
@@ -848,7 +847,8 @@
     )
     @test all(data_tr.bus_magnitude[:, 1] .<= 1.1)
     @test all(data_tr.bus_magnitude[:, 1] .>= 0.9)
-=======
+end
+
 function PowerFlowData_to_DataFrame(data::PowerFlowData)
     nbuses = size(data.bus_magnitude, 1)
     # Convert the PowerFlowData to a DataFrame
@@ -888,5 +888,4 @@
     @test norm(sienna_df[!, "generator_p"] .- matpower_df[!, "generator_p"], Inf) < 1e-3
     # this fails with 1e-4.
     @test norm(sienna_df[!, "generator_q"] .- matpower_df[!, "generator_q"], Inf) < 1e-3
->>>>>>> 62e46feb
 end