<<<<<<< HEAD
const AC_SOLVERS_TO_TEST = (
    KLUACPowerFlow,
=======
const AC_SOLVERS_TO_TEST = (NLSolveACPowerFlow,
    MatrixOpACPowerFlow,
>>>>>>> 8d6564d0
    PowerFlows.LUACPowerFlow,
    NewtonRaphsonACPowerFlow)
@testset "AC Power Flow 14-Bus testing" for ACSolver in AC_SOLVERS_TO_TEST
    result_14 = [
        2.3255081760423684
        -0.15529254415401786
        0.4692141795968793
        -0.08704571860678871
        0.27136388547189727
        -0.22239752522709744
        1.014232467422514
        -0.17900878100582837
        1.0172382900002028
        -0.15297197376986682
        0.21603888720954267
        -0.2516366411330649
        1.0503438761049335
        -0.23128945395825606
        0.2453884476050094
        -0.23128945395825604
        1.0337109552890456
        -0.2588720100456853
        1.0325606430799592
        -0.26251860149671896
        1.0474837090281963
        -0.25914254888894855
        1.0535012072934
        -0.26648433793564014
        1.0471069158440354
        -0.2671769024662062
        1.0213119628726421
        -0.2803812119374241
    ]

    sys = PSB.build_system(PSB.PSITestSystems, "c_sys14"; add_forecasts = false)
    set_units_base_system!(sys, UnitSystem.SYSTEM_BASE)
    pf = ACPowerFlow{ACSolver}()
    data = PowerFlows.PowerFlowData(pf, sys; check_connectivity = true)
    #Compare results between finite diff methods and Jacobian method
    converged1, V1, S1 = PowerFlows._solve_powerflow!(pf, data, false, 1)
    x1 = PowerFlows._calc_x(data, V1, S1, 1)
    @test LinearAlgebra.norm(result_14 - x1, Inf) <= 1e-6

    # Test that solve_powerflow! succeeds
    solved1 = deepcopy(sys)
    @test solve_powerflow!(pf, solved1)

    # Test that passing check_reactive_power_limits=false is the default and violates limits
    solved2 = deepcopy(sys)
    @test solve_powerflow!(pf, solved2; check_reactive_power_limits = false)
    @test IS.compare_values(solved1, solved2)
    @test get_reactive_power(get_component(ThermalStandard, solved2, "Bus8")) >
          get_reactive_power_limits(get_component(ThermalStandard, solved2, "Bus8")).max

    # Test that passing check_reactive_power_limits=true fixes that
    solved3 = deepcopy(sys)
    @test solve_powerflow!(pf, solved3; check_reactive_power_limits = true)
    @test get_reactive_power(get_component(ThermalStandard, solved3, "Bus8")) <=
          get_reactive_power_limits(get_component(ThermalStandard, solved3, "Bus8")).max

    # Test Newton method
    @test solve_powerflow!(pf, deepcopy(sys); method = :newton)

    # Test enforcing the reactive power limits in closer detail
    set_reactive_power!(get_component(PowerLoad, sys, "Bus4"), 0.0)
    data = PowerFlows.PowerFlowData(pf, sys; check_connectivity = true)
    converged2, V2, S2 = PowerFlows._solve_powerflow!(pf, data, true, 1)
    x2 = PowerFlows._calc_x(data, V2, S2, 1)
    @test LinearAlgebra.norm(result_14 - x2, Inf) >= 1e-6
    @test 1.08 <= x2[15] <= 1.09
end

@testset "AC Power Flow 14-Bus Line Configurations" for ACSolver in AC_SOLVERS_TO_TEST
    sys = PSB.build_system(PSB.PSITestSystems, "c_sys14"; add_forecasts = false)
    pf = ACPowerFlow{ACSolver}()
    base_res = solve_powerflow(pf, sys)
    branch = first(PSY.get_components(Line, sys))
    dyn_branch = DynamicBranch(branch)
    add_component!(sys, dyn_branch)
    @test dyn_pf = solve_powerflow!(pf, sys)
    dyn_pf = solve_powerflow(pf, sys)
    @test LinearAlgebra.norm(dyn_pf["bus_results"].Vm - base_res["bus_results"].Vm, Inf) <=
          1e-6

    sys = PSB.build_system(PSB.PSITestSystems, "c_sys14"; add_forecasts = false)
    line = get_component(Line, sys, "Line4")
    PSY.set_available!(line, false)
    solve_powerflow!(pf, sys)
    @test PSY.get_active_power_flow(line) == 0.0
    test_bus = get_component(PSY.Bus, sys, "Bus 4")
    @test isapprox(PSY.get_magnitude(test_bus), 1.002; atol = 1e-3, rtol = 0)

    sys = PSB.build_system(PSB.PSITestSystems, "c_sys14"; add_forecasts = false)
    line = get_component(Line, sys, "Line4")
    PSY.set_available!(line, false)
    res = solve_powerflow(pf, sys)
    @test res["flow_results"].P_from_to[4] == 0.0
    @test res["flow_results"].P_to_from[4] == 0.0
end

<<<<<<< HEAD
@testset "AC Power Flow 3-Bus Fixed FixedAdmittance testing" for ACSolver in
                                                                 AC_SOLVERS_TO_TEST
=======
@testset "AC Power Flow 3-Bus Fixed FixedAdmittance testing" for ACSolver in (
    NLSolveACPowerFlow,
    MatrixOpACPowerFlow, PowerFlows.LUACPowerFlow,
    NewtonRaphsonACPowerFlow,
)
>>>>>>> 8d6564d0
    p_gen_matpower_3bus = [20.3512373930753, 100.0, 100.0]
    q_gen_matpower_3bus = [45.516916781567232, 10.453799727283879, -31.992561631394636]
    sys_3bus = PSB.build_system(PSB.PSYTestSystems, "psse_3bus_gen_cls_sys")
    bus_103 = get_component(PSY.Bus, sys_3bus, "BUS 3")
    fix_shunt = PSY.FixedAdmittance("FixAdmBus3", true, bus_103, 0.0 + 0.2im)
    add_component!(sys_3bus, fix_shunt)
    pf = ACPowerFlow{ACSolver}()
    df = solve_powerflow(pf, sys_3bus)
    @test isapprox(df["bus_results"].P_gen, p_gen_matpower_3bus, atol = 1e-4)
    @test isapprox(df["bus_results"].Q_gen, q_gen_matpower_3bus, atol = 1e-4)
end

@testset "AC Power Flow convergence fail testing" for ACSolver in AC_SOLVERS_TO_TEST
    pf_sys5_re = PSB.build_system(PSB.PSITestSystems, "c_sys5_re"; add_forecasts = false)
    remove_component!(Line, pf_sys5_re, "1")
    remove_component!(Line, pf_sys5_re, "2")
    br = get_component(Line, pf_sys5_re, "6")
    PSY.set_x!(br, 20.0)
    PSY.set_r!(br, 2.0)

    pf = ACPowerFlow{ACSolver}()

    # This is a negative test. The data passed for sys5_re is known to be infeasible.
    @test_logs(
        (:error, "The powerflow solver returned convergence = false"),
        match_mode = :any,
        @test !solve_powerflow!(pf, pf_sys5_re)
    )
end

@testset "AC Test 240 Case PSS/e results" for ACSolver in AC_SOLVERS_TO_TEST
    file = joinpath(
        TEST_FILES_DIR,
        "test_data",
        "WECC240_v04_DPV_RE20_v33_6302_xfmr_DPbuscode_PFadjusted_V32_noRemoteVctrl.raw",
    )
    system = System(
        file;
        bus_name_formatter = x -> strip(string(x["name"])) * "-" * string(x["index"]),
        runchecks = false,
    )

    pf_bus_result_file = joinpath(TEST_FILES_DIR, "test_data", "pf_bus_results.csv")
    pf_gen_result_file = joinpath(TEST_FILES_DIR, "test_data", "pf_gen_results.csv")

    pf = ACPowerFlow{ACSolver}()

    pf1 = solve_powerflow!(pf, system)
    @test pf1
    pf_result_df = solve_powerflow(pf, system)

    v_diff, angle_diff, number = psse_bus_results_compare(pf_bus_result_file, pf_result_df)
    p_diff, q_diff, names = psse_gen_results_compare(pf_gen_result_file, system)

    base_power = get_base_power(system)
    @test norm(v_diff, Inf) < DIFF_INF_TOLERANCE
    @test norm(v_diff, 2) / length(v_diff) < DIFF_L2_TOLERANCE
    @test norm(angle_diff, Inf) < DIFF_INF_TOLERANCE
    @test norm(angle_diff, 2) / length(angle_diff) < DIFF_L2_TOLERANCE
    @test norm(p_diff, Inf) < DIFF_INF_TOLERANCE * base_power
    @test norm(p_diff, 2) / length(p_diff) < DIFF_L2_TOLERANCE
    @test sum(q_diff) < DIFF_INF_TOLERANCE * base_power
    @test norm(q_diff, 2) / length(q_diff) < DIFF_L2_TOLERANCE
end

@testset "AC Multiple sources at ref" for ACSolver in AC_SOLVERS_TO_TEST
    sys = System(100.0)
    b = ACBus(;
        number = 1,
        name = "01",
        bustype = ACBusTypes.REF,
        angle = 0.0,
        magnitude = 1.1,
        voltage_limits = (0.0, 2.0),
        base_voltage = 230,
    )
    add_component!(sys, b)

    #Test two sources with equal and opposite P and Q
    s1 = Source(;
        name = "source_1",
        available = true,
        bus = b,
        active_power = 0.5,
        reactive_power = 0.1,
        R_th = 1e-5,
        X_th = 1e-5,
    )
    add_component!(sys, s1)
    s2 = Source(;
        name = "source_2",
        available = true,
        bus = b,
        active_power = -0.5,
        reactive_power = -0.1,
        R_th = 1e-5,
        X_th = 1e-5,
    )
    add_component!(sys, s2)
    pf = ACPowerFlow{ACSolver}()
    @test solve_powerflow!(pf, sys)

    #Create power mismatch, test for error
    set_active_power!(get_component(Source, sys, "source_1"), -0.4)
    @test_throws ErrorException(
        "Sources do not match P and/or Q requirements for reference bus.",
    ) solve_powerflow!(pf, sys)
end

@testset "AC PowerFlow with Multiple sources at PV" for ACSolver in AC_SOLVERS_TO_TEST
    sys = System(100.0)
    b1 = ACBus(;
        number = 1,
        name = "01",
        bustype = ACBusTypes.REF,
        angle = 0.0,
        magnitude = 1.1,
        voltage_limits = (0.0, 2.0),
        base_voltage = 230,
    )
    add_component!(sys, b1)
    b2 = ACBus(;
        number = 2,
        name = "02",
        bustype = ACBusTypes.PV,
        angle = 0.0,
        magnitude = 1.1,
        voltage_limits = (0.0, 2.0),
        base_voltage = 230,
    )
    add_component!(sys, b2)
    a = Arc(; from = b1, to = b2)
    add_component!(sys, a)
    l = Line(;
        name = "l1",
        available = true,
        active_power_flow = 0.0,
        reactive_power_flow = 0.0,
        arc = a,
        r = 1e-3,
        x = 1e-3,
        b = (from = 0.0, to = 0.0),
        rating = 0.0,
        angle_limits = (min = -pi / 2, max = pi / 2),
    )
    add_component!(sys, l)

    #Test two sources with equal and opposite P and Q
    s1 = Source(;
        name = "source_1",
        available = true,
        bus = b1,
        active_power = 0.5,
        reactive_power = 0.1,
        R_th = 1e-5,
        X_th = 1e-5,
    )
    add_component!(sys, s1)
    s2 = Source(;
        name = "source_2",
        available = true,
        bus = b2,
        active_power = 0.5,
        reactive_power = 1.1,
        R_th = 1e-5,
        X_th = 1e-5,
    )
    add_component!(sys, s2)
    s3 = Source(;
        name = "source_3",
        available = true,
        bus = b2,
        active_power = -0.5,
        reactive_power = -1.1,
        R_th = 1e-5,
        X_th = 1e-5,
    )
    add_component!(sys, s3)

    pf = ACPowerFlow{ACSolver}()

    @test solve_powerflow!(pf, sys)

    #Create power mismatch, test for error
    set_reactive_power!(get_component(Source, sys, "source_3"), -0.5)
    @test_throws ErrorException("Sources do not match Q requirements for PV bus.") solve_powerflow!(
        pf,
        sys,
    )
end

@testset "AC PowerFlow Source + non-source at Ref" for ACSolver in AC_SOLVERS_TO_TEST
    sys = System(100.0)
    b = ACBus(;
        number = 1,
        name = "01",
        bustype = ACBusTypes.REF,
        angle = 0.0,
        magnitude = 1.1,
        voltage_limits = (0.0, 2.0),
        base_voltage = 230,
    )
    add_component!(sys, b)

    #Test two sources with equal and opposite P and Q
    s1 = Source(;
        name = "source_1",
        available = true,
        bus = b,
        active_power = 0.5,
        reactive_power = 0.1,
        R_th = 1e-5,
        X_th = 1e-5,
    )
    add_component!(sys, s1)
    g1 = ThermalStandard(;
        name = "init",
        available = true,
        status = false,
        bus = b,
        active_power = 0.1,
        reactive_power = 0.1,
        rating = 0.0,
        active_power_limits = (min = 0.0, max = 0.0),
        reactive_power_limits = nothing,
        ramp_limits = nothing,
        operation_cost = ThermalGenerationCost(nothing),
        base_power = 100.0,
        time_limits = nothing,
        prime_mover_type = PrimeMovers.OT,
        fuel = ThermalFuels.OTHER,
        services = Device[],
        dynamic_injector = nothing,
        ext = Dict{String, Any}(),
    )
    add_component!(sys, g1)

    pf = ACPowerFlow{ACSolver}()

    @test solve_powerflow!(pf, sys)
    @test isapprox(
        get_active_power(get_component(Source, sys, "source_1")),
        0.5;
        atol = 0.001,
    )
    @test isapprox(
        get_reactive_power(get_component(Source, sys, "source_1")),
        0.1;
        atol = 0.001,
    )
end

@testset "AC PowerFlow Source + non-source at PV" for ACSolver in AC_SOLVERS_TO_TEST
    sys = System(100.0)
    b1 = ACBus(;
        number = 1,
        name = "01",
        bustype = ACBusTypes.REF,
        angle = 0.0,
        magnitude = 1.1,
        voltage_limits = (0.0, 2.0),
        base_voltage = 230,
    )
    add_component!(sys, b1)
    b2 = ACBus(;
        number = 2,
        name = "02",
        bustype = ACBusTypes.PV,
        angle = 0.0,
        magnitude = 1.1,
        voltage_limits = (0.0, 2.0),
        base_voltage = 230,
    )
    add_component!(sys, b2)
    a = Arc(; from = b1, to = b2)
    add_component!(sys, a)
    l = Line(;
        name = "l1",
        available = true,
        active_power_flow = 0.0,
        reactive_power_flow = 0.0,
        arc = a,
        r = 1e-3,
        x = 1e-3,
        b = (from = 0.0, to = 0.0),
        rating = 0.0,
        angle_limits = (min = -pi / 2, max = pi / 2),
    )
    add_component!(sys, l)

    #Test two sources with equal and opposite P and Q
    s1 = Source(;
        name = "source_1",
        available = true,
        bus = b1,
        active_power = 0.5,
        reactive_power = 0.1,
        R_th = 1e-5,
        X_th = 1e-5,
    )
    add_component!(sys, s1)
    s2 = Source(;
        name = "source_2",
        available = true,
        bus = b2,
        active_power = 0.5,
        reactive_power = 1.1,
        R_th = 1e-5,
        X_th = 1e-5,
    )
    add_component!(sys, s2)
    g1 = ThermalStandard(;
        name = "init",
        available = true,
        status = false,
        bus = b2,
        active_power = 0.1,
        reactive_power = 0.1,
        rating = 0.0,
        active_power_limits = (min = 0.0, max = 0.0),
        reactive_power_limits = nothing,
        ramp_limits = nothing,
        operation_cost = ThermalGenerationCost(nothing),
        base_power = 100.0,
        time_limits = nothing,
        prime_mover_type = PrimeMovers.OT,
        fuel = ThermalFuels.OTHER,
        services = Device[],
        dynamic_injector = nothing,
        ext = Dict{String, Any}(),
    )
    add_component!(sys, g1)

    pf = ACPowerFlow{ACSolver}()

    @test solve_powerflow!(pf, sys)
    @test isapprox(
        get_active_power(get_component(Source, sys, "source_2")),
        0.5;
        atol = 0.001,
    )
    @test isapprox(
        get_reactive_power(get_component(Source, sys, "source_2")),
        1.1;
        atol = 0.001,
    )
end

# in this test, the following aspects are checked:
# 1. The results of the power flow are consistent for the KLU and Hybrid solvers
# 2. The results of the power flow are consistent for the KLU solver and the legacy implementation
# 3. The Jacobian matrix is the same for the KLU solver and the legacy implementation
@testset "Compare larger grid results KLU vs Hybrid" begin
    sys = build_system(MatpowerTestSystems, "matpower_ACTIVSg2000_sys")

    pf_default = ACPowerFlow()
<<<<<<< HEAD
    pf_klu = ACPowerFlow(KLUACPowerFlow)
    pf_hybrid = ACPowerFlow(HybridACPowerFlow)
=======
    pf_klu = ACPowerFlow(MatrixOpACPowerFlow)
    pf_nlsolve = ACPowerFlow(NLSolveACPowerFlow)
    pf_hybrid = ACPowerFlow(NewtonRaphsonACPowerFlow)
>>>>>>> 8d6564d0

    PSY.set_units_base_system!(sys, "SYSTEM_BASE")
    data = PowerFlowData(
        pf_default,
        sys;
        check_connectivity = true)

    time_step = 1

    ref, pv, pq = PF.bus_type_idx(data, time_step)
    pvpq = [pv; pq]

    npvpq = length(pvpq)
    npq = length(pq)

    # we need to define lookups for mappings of pv, pq buses onto the internal J indexing
    pvpq_lookup = zeros(Int64, maximum([ref; pvpq]) + 1)
    pvpq_lookup[pvpq] .= 1:npvpq
    pq_lookup = zeros(Int64, maximum([ref; pvpq]) + 1)
    pq_lookup[pq] .= 1:npq

    # define the internal J indexing using the lookup arrays
    j_pvpq = pvpq_lookup[pvpq]
    j_pq = npvpq .+ pq_lookup[pq]

    Vm0 = data.bus_magnitude[:]
    Va0 = data.bus_angles[:]
    V0 = Vm0 .* exp.(1im * Va0)

    Ybus = data.power_network_matrix.data
    rows, cols = SparseArrays.findnz(Ybus)
    rows = Int32.(rows)
    cols = Int32.(cols)

    diagV = LinearAlgebra.Diagonal(V0)
    diagIbus_diag = zeros(Complex{Float64}, size(V0, 1))
    diagIbus = LinearAlgebra.Diagonal(diagIbus_diag)

    diagVnorm = LinearAlgebra.Diagonal(V0 ./ abs.(V0))

    Ybus_diagVnorm = sparse(rows, cols, Complex{Float64}(0))
    conj_Ybus_diagVnorm = sparse(rows, cols, Complex{Float64}(0))
    diagV_conj_Ybus_diagVnorm = sparse(rows, cols, Complex{Float64}(0))
    conj_diagIbus = conj.(diagIbus)
    conj_diagIbus_diagVnorm = conj.(diagIbus)
    Ybus_diagV = sparse(rows, cols, Complex{Float64}(0))
    conj_Ybus_diagV = sparse(rows, cols, Complex{Float64}(0))

    dSbus_dVm = sparse(rows, cols, Complex{Float64}(0))
    dSbus_dVa = sparse(rows, cols, Complex{Float64}(0))
    r_dSbus_dVa = sparse(rows, cols, Float64(0))
    r_dSbus_dVm = sparse(rows, cols, Float64(0))
    i_dSbus_dVa = sparse(rows, cols, Float64(0))
    i_dSbus_dVm = sparse(rows, cols, Float64(0))

    J_block = sparse(rows, cols, Float64(0), maximum(rows), maximum(cols), unique)
    J0_KLU = [J_block[pvpq, pvpq] J_block[pvpq, pq]; J_block[pq, pvpq] J_block[pq, pq]]
    PF._update_dSbus_dV!(rows, cols, V0, Ybus, diagV, diagVnorm, diagIbus, diagIbus_diag,
        dSbus_dVa, dSbus_dVm, r_dSbus_dVa, r_dSbus_dVm, i_dSbus_dVa, i_dSbus_dVm,
        Ybus_diagVnorm, conj_Ybus_diagVnorm, diagV_conj_Ybus_diagVnorm, conj_diagIbus,
        conj_diagIbus_diagVnorm, Ybus_diagV, conj_Ybus_diagV)
    PF._update_J!(
        J0_KLU,
        r_dSbus_dVa,
        r_dSbus_dVm,
        i_dSbus_dVa,
        i_dSbus_dVm,
        pvpq,
        pq,
        j_pvpq,
        j_pq,
    )

    dSbus_dVa0_LU, dSbus_dVm0_LU = PF._legacy_dSbus_dV(V0, Ybus)
    J0_LU = PF._legacy_J(dSbus_dVa, dSbus_dVm, pvpq, pq)

    @test all(isapprox.(J0_LU, J0_KLU, rtol = 0, atol = 1e-12))
    @test all(isapprox.(J0_LU.nzval, J0_KLU.nzval, rtol = 0, atol = 1e-12))
    @test J0_KLU.rowval == J0_LU.rowval
    @test J0_KLU.colptr == J0_LU.colptr

    res_default = solve_powerflow(pf_default, sys)  # must be the same as KLU
    res_klu = solve_powerflow(pf_klu, sys)
    res_hybrid = solve_powerflow(pf_hybrid, sys)

    @test all(
        isapprox.(
            res_klu["bus_results"][!, :Vm],
            res_default["bus_results"][!, :Vm],
            rtol = 0,
            atol = 1e-12,
        ),
    )
    @test all(
        isapprox.(
            res_klu["bus_results"][!, :θ],
            res_default["bus_results"][!, :θ],
            rtol = 0,
            atol = 1e-12,
        ),
    )

    # test against legacy implementation
    pf_legacy = ACPowerFlow(PowerFlows.LUACPowerFlow)
    res_legacy = solve_powerflow(pf_legacy, sys)

    @test all(
        isapprox.(
            res_klu["bus_results"][!, :Vm],
            res_legacy["bus_results"][!, :Vm],
            rtol = 0,
            atol = 1e-12,
        ),
    )
    @test all(
        isapprox.(
            res_klu["bus_results"][!, :θ],
            res_legacy["bus_results"][!, :θ],
            rtol = 0,
            atol = 1e-12,
        ),
    )

    Vm1_KLU = res_klu["bus_results"][!, :Vm]
    Va1_KLU = res_klu["bus_results"][!, :θ]
    V1_KLU = Vm1_KLU .* exp.(1im * Va1_KLU)

    Vm1_LU = res_legacy["bus_results"][!, :Vm]
    Va1_LU = res_legacy["bus_results"][!, :θ]
    V1_LU = Vm1_LU .* exp.(1im * Va1_LU)

    J1_KLU = [J_block[pvpq, pvpq] J_block[pvpq, pq]; J_block[pq, pvpq] J_block[pq, pq]]
    PF._update_dSbus_dV!(rows, cols, V1_KLU, Ybus, diagV, diagVnorm, diagIbus,
        diagIbus_diag, dSbus_dVa, dSbus_dVm, r_dSbus_dVa, r_dSbus_dVm, i_dSbus_dVa,
        i_dSbus_dVm, Ybus_diagVnorm, conj_Ybus_diagVnorm, diagV_conj_Ybus_diagVnorm,
        conj_diagIbus, conj_diagIbus_diagVnorm, Ybus_diagV, conj_Ybus_diagV)
    PF._update_J!(
        J1_KLU,
        r_dSbus_dVa,
        r_dSbus_dVm,
        i_dSbus_dVa,
        i_dSbus_dVm,
        pvpq,
        pq,
        j_pvpq,
        j_pq,
    )

    dSbus_dVa1_LU, dSbus_dVm1_LU = PF._legacy_dSbus_dV(V1_LU, Ybus)
    J1_LU = PF._legacy_J(dSbus_dVa1_LU, dSbus_dVm1_LU, pvpq, pq)

    @test all(isapprox.(J1_LU, J1_KLU, rtol = 0, atol = 1e-10))
    @test all(isapprox.(J1_LU.nzval, J1_KLU.nzval, rtol = 0, atol = 1e-10))
    @test J1_KLU.rowval == J1_LU.rowval
    @test J1_KLU.colptr == J1_LU.colptr
end

@testset "Test loss factors for larger grid" begin
    sys = build_system(MatpowerTestSystems, "matpower_ACTIVSg2000_sys")

    pf_klu = ACPowerFlow(MatrixOpACPowerFlow; calc_loss_factors = true)
    pf_hybrid = ACPowerFlow(NewtonRaphsonACPowerFlow; calc_loss_factors = true)

    data_klu = PowerFlowData(
        pf_klu,
        sys;
        check_connectivity = true)

    data_hybrid = PowerFlowData(
        pf_hybrid,
        sys;
        check_connectivity = true)

    time_step = 1

    solve_powerflow!(data_klu; pf = pf_klu)
    solve_powerflow!(data_hybrid; pf = pf_hybrid)

    @test all(
        isapprox.(
            data_klu.loss_factors,
            data_hybrid.loss_factors,
            rtol = 0,
            atol = 1e-9,
        ),
    )

    bf_loss_factors =
        PowerFlows.penalty_factors_brute_force(data_hybrid)
    @test all(isapprox.(
        data_hybrid.loss_factors,
        bf_loss_factors,
        rtol = 0,
        atol = 1e-5,
    ))
end<|MERGE_RESOLUTION|>--- conflicted
+++ resolved
@@ -1,13 +1,4 @@
-<<<<<<< HEAD
-const AC_SOLVERS_TO_TEST = (
-    KLUACPowerFlow,
-=======
-const AC_SOLVERS_TO_TEST = (NLSolveACPowerFlow,
-    MatrixOpACPowerFlow,
->>>>>>> 8d6564d0
-    PowerFlows.LUACPowerFlow,
-    NewtonRaphsonACPowerFlow)
-@testset "AC Power Flow 14-Bus testing" for ACSolver in AC_SOLVERS_TO_TEST
+ @testset "AC Power Flow 14-Bus testing" for ACSolver in AC_SOLVERS_TO_TEST
     result_14 = [
         2.3255081760423684
         -0.15529254415401786
@@ -105,16 +96,8 @@
     @test res["flow_results"].P_to_from[4] == 0.0
 end
 
-<<<<<<< HEAD
 @testset "AC Power Flow 3-Bus Fixed FixedAdmittance testing" for ACSolver in
                                                                  AC_SOLVERS_TO_TEST
-=======
-@testset "AC Power Flow 3-Bus Fixed FixedAdmittance testing" for ACSolver in (
-    NLSolveACPowerFlow,
-    MatrixOpACPowerFlow, PowerFlows.LUACPowerFlow,
-    NewtonRaphsonACPowerFlow,
-)
->>>>>>> 8d6564d0
     p_gen_matpower_3bus = [20.3512373930753, 100.0, 100.0]
     q_gen_matpower_3bus = [45.516916781567232, 10.453799727283879, -31.992561631394636]
     sys_3bus = PSB.build_system(PSB.PSYTestSystems, "psse_3bus_gen_cls_sys")
@@ -471,14 +454,8 @@
     sys = build_system(MatpowerTestSystems, "matpower_ACTIVSg2000_sys")
 
     pf_default = ACPowerFlow()
-<<<<<<< HEAD
-    pf_klu = ACPowerFlow(KLUACPowerFlow)
-    pf_hybrid = ACPowerFlow(HybridACPowerFlow)
-=======
     pf_klu = ACPowerFlow(MatrixOpACPowerFlow)
-    pf_nlsolve = ACPowerFlow(NLSolveACPowerFlow)
     pf_hybrid = ACPowerFlow(NewtonRaphsonACPowerFlow)
->>>>>>> 8d6564d0
 
     PSY.set_units_base_system!(sys, "SYSTEM_BASE")
     data = PowerFlowData(
