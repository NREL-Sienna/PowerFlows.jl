using Test
using Logging
using PowerSystems
using PowerSystemCaseBuilder
using PowerNetworkMatrices
using PowerFlows
using InfrastructureSystems
using LinearAlgebra
using CSV
using DataFrames
using JSON3
using DataStructures
import SparseArrays
import SparseArrays: SparseMatrixCSC, sparse, sprandn, sprand
import Random
import PROPACK

const IS = InfrastructureSystems
const PSB = PowerSystemCaseBuilder
const PSY = PowerSystems
const PNM = PowerNetworkMatrices
const PF = PowerFlows

import Aqua
Aqua.test_unbound_args(PowerFlows)
Aqua.test_undefined_exports(PowerFlows)
Aqua.test_ambiguities(PowerFlows)
Aqua.test_stale_deps(PowerFlows)
Aqua.test_deps_compat(PowerFlows)

test_file_dir = isempty(dirname(@__FILE__)) ? "test" : dirname(@__FILE__)
const TEST_FILES_DIR = test_file_dir
const DIFF_INF_TOLERANCE = 1e-4
const DIFF_L2_TOLERANCE = 1e-3

MAIN_DIR = dirname(@__DIR__)

include("test_utils/common.jl")
include("test_utils/psse_results_compare.jl")
include("test_utils/penalty_factors_brute_force.jl")
include("test_utils/legacy_pf.jl")

const AC_SOLVERS_TO_TEST = (
    LUACPowerFlow,
    NewtonRaphsonACPowerFlow,
    TrustRegionACPowerFlow,
    LevenbergMarquardtACPowerFlow,
    RobustHomotopyPowerFlow,
)

LOG_FILE = "power-flows.log"

const DISABLED_TEST_FILES = [  # Can generate with ls -1 test | grep "test_.*.jl"
# "test_dc_powerflow.jl",
<<<<<<< HEAD
# "test_distributed_slack.jl",
=======
# "test_homotopy_hessian.jl",
>>>>>>> 057c2a12
# "test_iterative_methods.jl",
# "test_klu_linear_solver_cache.jl",
# "test_loss_factors.jl",
# "test_multiperiod_ac_powerflow.jl",
# "test_multiperiod_dc_powerflow.jl",
# "test_powerflow_data.jl",
# "test_psse_export.jl",
# "test_robust_powerflow.jl",
# "test_solve_powerflow.jl",
# "test_state_indexing_helpers.jl",
]

LOG_LEVELS = Dict(
    "Debug" => Logging.Debug,
    "Info" => Logging.Info,
    "Warn" => Logging.Warn,
    "Error" => Logging.Error,
)

"""
Copied @includetests from https://github.com/ssfrr/TestSetExtensions.jl.
Ideally, we could import and use TestSetExtensions.  Its functionality was broken by changes
in Julia v0.7.  Refer to https://github.com/ssfrr/TestSetExtensions.jl/pull/7.
"""

"""
Includes the given test files, given as a list without their ".jl" extensions.
If none are given it will scan the directory of the calling file and include all
the julia files.
"""
macro includetests(testarg...)
    if length(testarg) == 0
        tests = []
    elseif length(testarg) == 1
        tests = testarg[1]
    else
        error("@includetests takes zero or one argument")
    end

    quote
        tests = $tests
        rootfile = @__FILE__
        if length(tests) == 0
            tests = readdir(dirname(rootfile))
            tests = filter(
                f ->
                    startswith(f, "test_") && endswith(f, ".jl") && f != basename(rootfile),
                tests,
            )
        else
            tests = map(f -> string(f, ".jl"), tests)
        end
        println()
        if !isempty(DISABLED_TEST_FILES)
            @warn("Some tests are disabled $DISABLED_TEST_FILES")
        end
        for test in tests
            test in DISABLED_TEST_FILES && continue
            print(splitext(test)[1], ": ")
            include(test)
            println()
        end
    end
end

function get_logging_level_from_env(env_name::String, default)
    level = get(ENV, env_name, default)
    return IS.get_logging_level(level)
end

function run_tests()
    logging_config_filename = get(ENV, "SIIP_LOGGING_CONFIG", nothing)
    if logging_config_filename !== nothing
        config = IS.LoggingConfiguration(logging_config_filename)
    else
        config = IS.LoggingConfiguration(;
            filename = LOG_FILE,
            file_level = Logging.Info,
            console_level = Logging.Error,
        )
    end
    console_logger = ConsoleLogger(config.console_stream, config.console_level)

    IS.open_file_logger(config.filename, config.file_level) do file_logger
        levels = (Logging.Info, Logging.Warn, Logging.Error)
        multi_logger =
            IS.MultiLogger([console_logger, file_logger], IS.LogEventTracker(levels))
        global_logger(multi_logger)

        if !isempty(config.group_levels)
            IS.set_group_levels!(multi_logger, config.group_levels)
        end

        # Testing Topological components of the schema
        @time @testset "Begin PowerFlows tests" begin
            @includetests ARGS
        end

        @test length(IS.get_log_events(multi_logger.tracker, Logging.Error)) == 0
        @info IS.report_log_summary(multi_logger)
    end
end

logger = global_logger()

try
    run_tests()
finally
    # Guarantee that the global logger is reset.
    global_logger(logger)
    nothing
end<|MERGE_RESOLUTION|>--- conflicted
+++ resolved
@@ -52,11 +52,8 @@
 
 const DISABLED_TEST_FILES = [  # Can generate with ls -1 test | grep "test_.*.jl"
 # "test_dc_powerflow.jl",
-<<<<<<< HEAD
 # "test_distributed_slack.jl",
-=======
 # "test_homotopy_hessian.jl",
->>>>>>> 057c2a12
 # "test_iterative_methods.jl",
 # "test_klu_linear_solver_cache.jl",
 # "test_loss_factors.jl",
