--- conflicted
+++ resolved
@@ -86,11 +86,8 @@
     end
 end
 
-<<<<<<< HEAD
-=======
 # It happened: our more efficient "update J" means this test no longer finds 
 # a point where J is singular.
->>>>>>> 4f1b325d
 #=
 @testset "singular Jacobian trust region" begin
     # NewtonRaphsonACPowerFlow fails to converge on this system.
@@ -99,18 +96,9 @@
     # (May break if trust region is changed. TODO eventually: find a better test case.)
     pf = ACPowerFlow{TrustRegionACPowerFlow}()
     sys = build_system(MatpowerTestSystems, "matpower_ACTIVSg10k_sys")
-<<<<<<< HEAD
-    data = PowerFlowData(pf, sys, correct_bustypes = true)
-=======
     data = PowerFlowData(pf, sys)
->>>>>>> 4f1b325d
     @test_logs (:warn, Regex(".*Jacobian is singular.*")
     ) match_mode = :any for _ in 1:20
         solve_powerflow!(data; pf = pf)
     end
-<<<<<<< HEAD
-end
-=#
-=======
-end=#
->>>>>>> 4f1b325d
+end=#