--- conflicted
+++ resolved
@@ -86,12 +86,8 @@
     end
 end
 
-<<<<<<< HEAD
-# well, it happened: the Jacobian is no longer singular on this system.
-=======
 # It happened: our more efficient "update J" means this test no longer finds 
 # a point where J is singular.
->>>>>>> 4f1b325d
 #=
 @testset "singular Jacobian trust region" begin
     # NewtonRaphsonACPowerFlow fails to converge on this system.
@@ -101,15 +97,8 @@
     pf = ACPowerFlow{TrustRegionACPowerFlow}()
     sys = build_system(MatpowerTestSystems, "matpower_ACTIVSg10k_sys")
     data = PowerFlowData(pf, sys)
-<<<<<<< HEAD
-    # @test_logs (:warn, Regex(".*Jacobian is singular.*")
-    # ) match_mode = :any for _ in 1:30
-    #    solve_powerflow!(data; pf = pf)
-    # end
-=======
     @test_logs (:warn, Regex(".*Jacobian is singular.*")
     ) match_mode = :any for _ in 1:20
         solve_powerflow!(data; pf = pf)
     end
->>>>>>> 4f1b325d
 end=#