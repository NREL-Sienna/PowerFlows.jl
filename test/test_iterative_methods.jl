@testset "NewtonRaphsonACPowerFlow" begin
    # test NR kwargs.
    sys = PSB.build_system(PSB.PSITestSystems, "c_sys5")
    nr_pf = ACPowerFlow{NewtonRaphsonACPowerFlow}()
    @test_logs (:info, r".*NewtonRaphsonACPowerFlow solver converged"
    ) match_mode = :any PF.solve_powerflow(nr_pf, sys; maxIterations = 50,
        tol = 1e-10, refinement_threshold = 0.01, refinement_eps = 1e-7)
end

@testset "TrustRegionACPowerFlow" begin
    # test trust region kwargs.
    sys = PSB.build_system(PSB.PSITestSystems, "c_sys5")
    tr_pf = ACPowerFlow{TrustRegionACPowerFlow}()
    @test_logs (:info, r".*TrustRegionACPowerFlow solver converged"
    ) match_mode = :any PF.solve_powerflow(tr_pf, sys; eta = 1e-5,
        tol = 1e-10, factor = 1.1, maxIterations = 100, autoscale = true)
    # TODO better tests? i.e. more granularly compare behavior to expected, not just check end result.
    # could check behavior of delta, ie that delta is increased/decreased properly.
end

@testset "large residual warning" begin
    # a system where bus numbers aren't 1, 2,...is there a smaller one with this property?
    sys = PSB.build_system(PSB.PSISystems, "RTS_GMLC_DA_sys")
    for i in [1, 35, 52, 57, 43, 66, 49, 68, 71, 25, 69, 58, 3, 73]
        data = PowerFlowData(ACPowerFlow(), sys; correct_bustypes = true)
        # First, write solution to data. Then set magnitude of a random-ish bus to a huge number
        # and try to solve again: the "large residual warning" should be about that bus.
        solve_powerflow!(data)
        bus = collect(PSY.get_components(PSY.ACBus, sys))[i]
        bus_no = bus.number
        bus_ix = PowerFlows.get_bus_lookup(data)[bus_no]
        data.bus_magnitude[bus_ix] = 100.0
        @test_logs (:warn, Regex(".*Largest residual at bus $(bus_no).*")
        ) match_mode = :any solve_powerflow!(data)
    end
end
<<<<<<< HEAD
=======

>>>>>>> 62e46feb
#=
@testset "singular Jacobian trust region" begin
    # NewtonRaphsonACPowerFlow fails to converge on this system.
    # Empirically found: this system happens to have singular J's right next to the solution,
    # and if we call solve_powerflow! repeatedly, TrustRegion happens to pick such a point.
    # (May break if trust region is changed. TODO eventually: find a better test case.)
    pf = ACPowerFlow{TrustRegionACPowerFlow}()
    sys = build_system(MatpowerTestSystems, "matpower_ACTIVSg10k_sys")
    data = PowerFlowData(pf, sys, correct_bustypes = true)
    @test_logs (:warn, Regex(".*Jacobian is singular.*")
    ) match_mode = :any for _ in 1:20
        solve_powerflow!(data; pf = pf)
    end
end
=#<|MERGE_RESOLUTION|>--- conflicted
+++ resolved
@@ -34,10 +34,7 @@
         ) match_mode = :any solve_powerflow!(data)
     end
 end
-<<<<<<< HEAD
-=======
 
->>>>>>> 62e46feb
 #=
 @testset "singular Jacobian trust region" begin
     # NewtonRaphsonACPowerFlow fails to converge on this system.
