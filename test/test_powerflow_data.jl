--- conflicted
+++ resolved
@@ -62,15 +62,9 @@
     # (NOTE does NOT necessarily yield original system due to power redistribution)
     sys_null_updated = deepcopy(sys_original)
     PF.update_system!(sys_null_updated, data_original)
-<<<<<<< HEAD
-    data_null_updated = PowerFlowData(ACPowerFlow{ACSolver}(), sys_null_updated)
-    @test IS.compare_values(powerflow_match_fn, data_null_updated, data_original,
-        exclude = [:aux_network_matrix])
-=======
     data_null_updated =
         PowerFlowData(ACPowerFlow{ACSolver}(), sys_null_updated; correct_bustypes = true)
     @test IS.compare_values(powerflow_match_fn, data_null_updated, data_original)
->>>>>>> c07286b2
 
     # Modified versions should not be the same as unmodified versions
     @test !@test_logs((:error, r"values do not match"),
@@ -97,7 +91,6 @@
     PF.update_system!(
         sys_mod_redist,
         PowerFlowData(ACPowerFlow{ACSolver}(), sys_mod_redist; correct_bustypes = true),
-<<<<<<< HEAD
     )
     @test IS.compare_values(powerflow_match_fn, sys_modify_updated, sys_mod_redist,
         exclude = [:aux_network_matrix])
@@ -160,9 +153,10 @@
         PF.ACPowerFlow{NewtonRaphsonACPowerFlow}(),
         sys,
     )
-=======
-    )
-    @test IS.compare_values(powerflow_match_fn, sys_modify_updated, sys_mod_redist)
+    @assert PSY.get_bustype(pv_bus) == PSY.ACBusTypes.PV
+    # change it to PQ: should work now.
+    set_bustype!(pv_bus, PSY.ACBusTypes.PQ)
+    @test PF.PowerFlowData(PF.ACPowerFlow{NewtonRaphsonACPowerFlow}(), sys) isa Any
 end
 
 """Helper function that sets availability of all sources at a given bus."""
@@ -222,7 +216,6 @@
         PF.ACPowerFlow{NewtonRaphsonACPowerFlow}(),
         sys,
     )
->>>>>>> c07286b2
     @assert PSY.get_bustype(pv_bus) == PSY.ACBusTypes.PV
     # change it to PQ: should work now.
     set_bustype!(pv_bus, PSY.ACBusTypes.PQ)
