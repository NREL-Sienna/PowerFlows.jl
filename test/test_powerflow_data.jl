--- conflicted
+++ resolved
@@ -62,15 +62,9 @@
     # (NOTE does NOT necessarily yield original system due to power redistribution)
     sys_null_updated = deepcopy(sys_original)
     PF.update_system!(sys_null_updated, data_original)
-<<<<<<< HEAD
     data_null_updated =
         PowerFlowData(ACPowerFlow{ACSolver}(), sys_null_updated; correct_bustypes = true)
     @test IS.compare_values(powerflow_match_fn, data_null_updated, data_original)
-=======
-    data_null_updated = PowerFlowData(ACPowerFlow{ACSolver}(), sys_null_updated)
-    @test IS.compare_values(powerflow_match_fn, data_null_updated, data_original,
-        exclude = [:aux_network_matrix])
->>>>>>> 4f1b325d
 
     # Modified versions should not be the same as unmodified versions
     @test !@test_logs((:error, r"values do not match"),
@@ -98,8 +92,8 @@
         sys_mod_redist,
         PowerFlowData(ACPowerFlow{ACSolver}(), sys_mod_redist; correct_bustypes = true),
     )
-<<<<<<< HEAD
-    @test IS.compare_values(powerflow_match_fn, sys_modify_updated, sys_mod_redist)
+    @test IS.compare_values(powerflow_match_fn, sys_modify_updated, sys_mod_redist,
+        exclude = [:aux_network_matrix])
 end
 
 """Helper function that sets availability of all sources at a given bus."""
@@ -163,8 +157,4 @@
     # change it to PQ: should work now.
     set_bustype!(pv_bus, PSY.ACBusTypes.PQ)
     @test PF.PowerFlowData(PF.ACPowerFlow{NewtonRaphsonACPowerFlow}(), sys) isa Any
-=======
-    @test IS.compare_values(powerflow_match_fn, sys_modify_updated, sys_mod_redist,
-        exclude = [:aux_network_matrix])
->>>>>>> 4f1b325d
 end